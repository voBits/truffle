--- conflicted
+++ resolved
@@ -1,20 +1,12 @@
 {
   "private": true,
   "scripts": {
-<<<<<<< HEAD
-    "build:debugger": "cd packages/truffle-debugger && npm run build",
-    "build:decode-utils": "cd packages/truffle-decode-utils && npm run build",
-    "build:decoder": "cd packages/truffle-decoder && npm run build",
-    "build:truffle-contract-schema": "cd packages/truffle-contract-schema && npm run build",
-    "build:truffle-db": "cd packages/truffle-db && npm run build",
-    "build:interface-adapter": "cd packages/truffle-interface-adapter && npm run build",
-=======
     "build:debugger": "cd packages/truffle-debugger && yarn build",
     "build:decode-utils": "cd packages/truffle-decode-utils && yarn build",
     "build:decoder": "cd packages/truffle-decoder && yarn build",
     "build:truffle-contract-schema": "cd packages/truffle-contract-schema && yarn build",
+    "build:truffle-db": "cd packages/truffle-db && yarn build",
     "build:interface-adapter": "cd packages/truffle-interface-adapter && yarn build",
->>>>>>> d2fd72ee
     "lerna:bootstrap": "lerna bootstrap",
     "bootstrap": "./scripts/bootstrap.sh",
     "test": "lerna run test --stream --concurrency=1 -- --colors",
