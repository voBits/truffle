--- conflicted
+++ resolved
@@ -32,11 +32,7 @@
     "@truffle/config": "^1.1.21",
     "fs-extra": "6.0.1",
     "github-download": "^0.5.0",
-<<<<<<< HEAD
-=======
     "inquirer": "^7.0.0",
-    "ora": "^3.0.0",
->>>>>>> 9a59da57
     "request": "^2.85.0",
     "request-promise-native": "^1.0.7",
     "tmp": "0.0.33",
