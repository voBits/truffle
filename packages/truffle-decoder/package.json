{
  "name": "truffle-decoder",
  "version": "0.1.0",
  "description": "A library that provides high-level decoding of Solidity contract variables",
  "main": "dist/index.js",
  "types": "lib/index.ts",
  "directories": {
    "lib": "lib"
  },
  "scripts": {
    "build": "node_modules/.bin/tsc",
    "prepare": "yarn build",
    "start": "node_modules/.bin/tsc --watch",
    "test": "cd test && truffle test"
  },
  "repository": "https://github.com/trufflesuite/truffle/tree/master/packages/truffle-decoder",
  "keywords": [
    "ethereum",
    "solidity",
    "contract",
    "state",
    "decoder"
  ],
  "author": "Mike Seese and Harry Altman",
  "license": "MIT",
  "bugs": {
    "url": "https://github.com/trufflesuite/truffle/issues"
  },
  "homepage": "https://github.com/trufflesuite/truffle#readme",
  "dependencies": {
    "async-eventemitter": "^0.2.4",
    "bn.js": "^4.11.8",
    "debug": "^4.1.1",
<<<<<<< HEAD
    "lodash.isequal": "^4.5.0",
    "truffle-codec": "^3.0.3",
    "truffle-codec-utils": "^1.0.14",
    "web3": "1.0.0-beta.37"
=======
    "json-schema-to-typescript": "^6.1.3",
    "truffle-contract-schema": "^3.0.9",
    "truffle-decoder-core": "^3.0.3",
    "truffle-decode-utils": "^1.0.14",
    "web3": "^1.2.0"
>>>>>>> eea23e1a
  },
  "devDependencies": {
    "@types/bn.js": "^4.11.5",
    "@types/debug": "^4.1.4",
    "@types/web3": "1.0.18",
    "chai": "^4.2.0",
    "json-schema-to-typescript": "^6.1.3",
    "truffle-contract-schema": "^3.0.9",
    "typescript": "^3.5.1",
    "web3-core": "1.0.0-beta.37"
  }
}<|MERGE_RESOLUTION|>--- conflicted
+++ resolved
@@ -31,18 +31,12 @@
     "async-eventemitter": "^0.2.4",
     "bn.js": "^4.11.8",
     "debug": "^4.1.1",
-<<<<<<< HEAD
     "lodash.isequal": "^4.5.0",
+    "json-schema-to-typescript": "^6.1.3",
+    "truffle-contract-schema": "^3.0.9",
     "truffle-codec": "^3.0.3",
     "truffle-codec-utils": "^1.0.14",
-    "web3": "1.0.0-beta.37"
-=======
-    "json-schema-to-typescript": "^6.1.3",
-    "truffle-contract-schema": "^3.0.9",
-    "truffle-decoder-core": "^3.0.3",
-    "truffle-decode-utils": "^1.0.14",
     "web3": "^1.2.0"
->>>>>>> eea23e1a
   },
   "devDependencies": {
     "@types/bn.js": "^4.11.5",
