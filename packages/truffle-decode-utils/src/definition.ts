--- conflicted
+++ resolved
@@ -111,7 +111,6 @@
     return typeIdentifier(definition).match(/_([^_]+)(_ptr)?$/)[1];
   }
 
-<<<<<<< HEAD
   //stack size, in words, of a given type
   export function stackSize(definition: AstDefinition): number {
     if(typeClass(definition) === "function" &&
@@ -128,7 +127,8 @@
       }
     }
     return 1;
-=======
+  }
+
   export function isSimpleConstant(definition: AstDefinition): boolean {
     const types = ["stringliteral", "rational"];
     return types.includes(typeClass(definition));
@@ -158,6 +158,5 @@
     let absoluteValue: string = identifier.match(/_(\d+)_by_1$/)[1];
     let isNegative: boolean = identifier.match(/_minus_/) != null;
     return isNegative? new BN(absoluteValue).neg() : new BN(absoluteValue);
->>>>>>> 36f5519f
   }
 }