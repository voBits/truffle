import debugModule from "debug";
const debug = debugModule("codec:format:values");

//objects for Solidity values

//Note: This is NOT intended to represent every possible value that exists
//in Solidity!  Only possible values the decoder might need to output.

//NOTE: not all of these optional fields are actually implemented. Some are
//just intended for the future.  More optional fields may be added in the
//future.

import BN from "bn.js";
import * as Types from "./types";
import * as Errors from "./errors";
import {
  ElementaryValue,
  UintValue,
  IntValue,
  BoolValue,
  BytesStaticValue,
  BytesDynamicValue,
  AddressValue,
  StringValue,
  FixedValue,
  UfixedValue
} from "./elementary";
import * as Common from "@truffle/codec/common";
import * as AbiData from "@truffle/codec/abi-data/types";

export * from "./elementary";

/*
 * SECTION 1: Generic types for values in neneral (including errors).
 */

<<<<<<< HEAD
//This is the overall Result type.  It may encode an actual value or an error.
=======
/**
 * This is the overall Result type.  It may encode an actual value or an error.
 *
 * @Category General categories
 */
>>>>>>> ef57c774
export type Result =
  | ElementaryResult
  | ArrayResult
  | MappingResult
  | StructResult
  | TupleResult
  | MagicResult
<<<<<<< HEAD
=======
  | TypeResult
>>>>>>> ef57c774
  | EnumResult
  | ContractResult
  | FunctionExternalResult
  | FunctionInternalResult;
<<<<<<< HEAD
//for when you want an actual value
=======
/**
 * An actual value, not an error (although if a container type it may contain errors!)
 *
 * @Category General categories
 */
>>>>>>> ef57c774
export type Value =
  | ElementaryValue
  | ArrayValue
  | MappingValue
  | StructValue
  | TupleValue
  | MagicValue
<<<<<<< HEAD
=======
  | TypeValue
>>>>>>> ef57c774
  | EnumValue
  | ContractValue
  | FunctionExternalValue
  | FunctionInternalValue;

/*
 * SECTION 2: Elementary values
 */

//NOTE: for technical reasons, the actual Value type definitions have been moved
//to elementary.ts, sorry!  see there for elementary Values; this part just re-exports
//those (and defines the Result types)

<<<<<<< HEAD
//overall groupings
=======
/**
 * An elementary value or error
 *
 * @Category General categories
 */
>>>>>>> ef57c774
export type ElementaryResult =
  | UintResult
  | IntResult
  | BoolResult
  | BytesResult
  | AddressResult
  | StringResult
  | FixedResult
  | UfixedResult;
<<<<<<< HEAD
=======
/**
 * A bytestring value or error (static or dynamic)
 *
 * @Category Elementary types
 */
>>>>>>> ef57c774
export type BytesResult = BytesStaticResult | BytesDynamicResult;

/**
 * An unsigned integer value or error
 *
 * @Category Elementary types
 */
export type UintResult = UintValue | Errors.UintErrorResult;

/**
 * A signed integer value or error
 *
 * @Category Elementary types
 */
export type IntResult = IntValue | Errors.IntErrorResult;

/**
 * A boolean value or error
 *
 * @Category Elementary types
 */
export type BoolResult = BoolValue | Errors.BoolErrorResult;

<<<<<<< HEAD
//bytes (static & dynaic)
=======
/**
 * A bytestring value or error (static-length)
 *
 * @Category Elementary types
 */
>>>>>>> ef57c774
export type BytesStaticResult =
  | BytesStaticValue
  | Errors.BytesStaticErrorResult;

<<<<<<< HEAD
=======
/**
 * A bytestring value or error (dynamic-length)
 *
 * @Category Elementary types
 */
>>>>>>> ef57c774
export type BytesDynamicResult =
  | BytesDynamicValue
  | Errors.BytesDynamicErrorResult;

<<<<<<< HEAD
//addresses
=======
/**
 * An address value or error
 *
 * @Category Elementary types
 */
>>>>>>> ef57c774
export type AddressResult = AddressValue | Errors.AddressErrorResult;

/**
 * A string value or error
 *
 * @Category Elementary types
 */
export type StringResult = StringValue | Errors.StringErrorResult;

/**
 * A signed fixed-point value or error
 *
 * @Category Elementary types
 */
export type FixedResult = FixedValue | Errors.FixedErrorResult;

/**
 * An unsigned fixed-point value or error
 *
 * @Category Elementary types
 */
export type UfixedResult = UfixedValue | Errors.UfixedErrorResult;

/*
 * SECTION 3: CONTAINER TYPES (including magic)
 */

/**
 * An array value or error
 *
 * @Category Container types
 */
export type ArrayResult = ArrayValue | Errors.ArrayErrorResult;

/**
 * An array value (may contain errors!)
 *
 * @Category Container types
 */
export interface ArrayValue {
  type: Types.ArrayType;
  kind: "value";
  /**
   * will be used in the future for circular vales
   */
  reference?: number;
  value: Result[];
}

/**
 * A mapping value or error
 *
 * @Category Container types
 */
export type MappingResult = MappingValue | Errors.MappingErrorResult;

/**
 * A mapping value (may contain errors!)
 *
 * @Category Container types
 */
export interface MappingValue {
  type: Types.MappingType;
  kind: "value";
  //note that since mappings live in storage, a circular
  //mapping is impossible
  /**
   * order is irrelevant; also note keys must be values, not errors
   */
  value: KeyValuePair[];
}

export interface KeyValuePair {
  key: ElementaryValue; //note must be a value, not an error!
  value: Result;
}

/**
 * A struct value or error
 *
 * @Category Container types
 */
export type StructResult = StructValue | Errors.StructErrorResult;

/**
 * A struct value (may contain errors!)
 *
 * @Category Container types
 */
export interface StructValue {
  type: Types.StructType;
  kind: "value";
  /**
   * will be used in the future for circular vales
   */
  reference?: number;
  /**
   * these must be stored in order!
   * moreover, any mappings *must* be included, even
   * if this is a memory struct (such mappings will be empty)
   */
  value: NameValuePair[];
}

export interface NameValuePair {
  name: string;
  value: Result;
}

/**
 * A tuple value or error
 *
 * @Category Container types
 */
export type TupleResult = TupleValue | Errors.TupleErrorResult;

/**
 * A tuple value (may contain errors!)
 *
 * @Category Container types
 */
export interface TupleValue {
  type: Types.TupleType;
  kind: "value";
  value: OptionallyNamedValue[];
}

export interface OptionallyNamedValue {
  name?: string;
  value: Result;
}

/**
 * A magic variable's value (or error)
 *
 * @Category Special container types (debugger-only)
 */
export type MagicResult = MagicValue | Errors.MagicErrorResult;

/**
 * A magic variable's value (may contain errors?)
 *
 * @Category Special container types (debugger-only)
 */
export interface MagicValue {
  type: Types.MagicType;
  kind: "value";
  //a magic variable can't be circular, duh!
  value: {
    [field: string]: Result;
  };
}

/**
 * A type's value (or error)
 *
 * @Category Special container types (debugger-only)
 */
export type TypeResult = TypeValue | Errors.TypeErrorResult;

/**
 * A type's value -- for now, we consider the value of a contract type to
 * consist of the values of its non-inherited state variables in the current
 * context.  May contain errors.
 *
 * @Category Special container types (debugger-only)
 */
export interface TypeValue {
  type: Types.TypeType;
  kind: "value";
  /**
   * these must be stored in order!
   */
  value: NameValuePair[];
}

/*
 * SECTION 4: ENUMS
 * (they didn't fit anywhere else :P )
 */

/**
 * An enum value or error
 *
 * @Category Other user-defined types
 */
export type EnumResult = EnumValue | Errors.EnumErrorResult;

/**
 * An enum value
 *
 * @Category Other user-defined types
 */
export interface EnumValue {
  type: Types.EnumType;
  kind: "value";
  value: {
    name: string;
    /**
     * the numeric value of the enum
     */
    numericAsBN: BN;
  };
}

/*
 * SECTION 5: CONTRACTS
 */

/**
 * A contract value or error
 *
 * @Category Other user-defined types
 */
export type ContractResult = ContractValue | Errors.ContractErrorResult;

/**
 * A contract value; see [[ContractValueInfo]] for more detail
 *
 * @Category Other user-defined types
 */
export interface ContractValue {
  type: Types.ContractType;
  kind: "value";
  value: ContractValueInfo;
}

<<<<<<< HEAD
//There are two types -- one for contracts whose class we can identify, and one
//for when we can't identify the class.
=======
/**
 * There are two types -- one for contracts whose class we can identify, and one
 * for when we can't identify the class.
 *
 * @Category Other user-defined types
 */
>>>>>>> ef57c774
export type ContractValueInfo =
  | ContractValueInfoKnown
  | ContractValueInfoUnknown;

<<<<<<< HEAD
//when we can identify the class
=======
/**
 * This type of ContractValueInfo is used when we can identify the class.
 *
 * @Category Other user-defined types
 */
>>>>>>> ef57c774
export interface ContractValueInfoKnown {
  kind: "known";
  /**
   * formatted as address (leading "0x", checksum-cased);
   * note that this is not an AddressResult!
   */
  address: string;
  /**
   * this is just a hexstring; no checksum (also may have padding beforehand)
   */
  rawAddress?: string;
  class: Types.ContractType;
  //may have more optional members defined later, but I'll leave these out for now
}

/**
 * This type of ContractValueInfo is used when we can't identify the class.
 *
 * @Category Other user-defined types
 */
export interface ContractValueInfoUnknown {
  kind: "unknown";
  /**
   * formatted as address (leading "0x", checksum-cased);
   * note that this is not an AddressResult!
   */
  address: string;
  /**
   * this is just a hexstring; no checksum (also may have padding beforehand)
   */
  rawAddress?: string;
}

/*
 * SECTION 6: External functions
 */

<<<<<<< HEAD
//external functions
=======
/**
 * An external function pointer value or error
 *
 * @Category Function types
 */
>>>>>>> ef57c774
export type FunctionExternalResult =
  | FunctionExternalValue
  | Errors.FunctionExternalErrorResult;

<<<<<<< HEAD
=======
/**
 * An external function pointer value; see [[FunctionExternalValueInfo]] for more detail
 *
 * @Category Function types
 */
>>>>>>> ef57c774
export interface FunctionExternalValue {
  type: Types.FunctionExternalType;
  kind: "value";
  value: FunctionExternalValueInfo;
}

/**
 * External function values come in 3 types:
 * 1. known function of known class
 * 2. known class, but can't locate function
 * 3. can't determine class
 *
 * @Category Function types
 */
export type FunctionExternalValueInfo =
  | FunctionExternalValueInfoKnown //known function of known class
  | FunctionExternalValueInfoInvalid //known class, but can't locate function
  | FunctionExternalValueInfoUnknown; //can't determine class

/**
 * This type of FunctionExternalValueInfo is used for a known function of a known class.
 *
 * @Category Function types
 */
export interface FunctionExternalValueInfoKnown {
  kind: "known";
  contract: ContractValueInfoKnown;
  /**
   * formatted as a hex string
   */
  selector: string;
  abi: AbiData.FunctionAbiEntry;
  //may have more optional fields added later, I'll leave these out for now
}

/**
 * This type of FunctionExternalValueInfo is used when we can identify the class but can't locate the function.
 *
 * @Category Function types
 */
export interface FunctionExternalValueInfoInvalid {
  kind: "invalid";
  contract: ContractValueInfoKnown;
  /**
   * formatted as a hex string
   */
  selector: string;
}

/**
 * This type of FunctionExternalValueInfo is used when we can't even locate the class.
 *
 * @Category Function types
 */
export interface FunctionExternalValueInfoUnknown {
  kind: "unknown";
  contract: ContractValueInfoUnknown;
  /**
   * formatted as a hex string
   */
  selector: string;
}

/*
 * SECTION 7: INTERNAL FUNCTIONS
 */

<<<<<<< HEAD
//Internal functions
=======
/**
 * An internal function pointer value or error
 *
 * @Category Function types
 */
>>>>>>> ef57c774
export type FunctionInternalResult =
  | FunctionInternalValue
  | Errors.FunctionInternalErrorResult;

<<<<<<< HEAD
=======
/**
 * An internal function pointer value; see [[FunctionInternalValueInfo]] for more detail
 *
 * @Category Function types
 */
>>>>>>> ef57c774
export interface FunctionInternalValue {
  type: Types.FunctionInternalType;
  kind: "value";
  value: FunctionInternalValueInfo;
}

/**
 * Internal functions come in three types:
 * 1. An actual function,
 * 2. A default value,
 * 3. A special value to indicate that decoding internal functions isn't supported in this context.
 *
 * @Category Function types
 */
export type FunctionInternalValueInfo =
  | FunctionInternalValueInfoKnown //actual function
  | FunctionInternalValueInfoException //default value
  | FunctionInternalValueInfoUnknown; //decoding not supported in this context

/**
 * This type of FunctionInternalValueInfo is used for an actual internal function.
 *
 * @Category Function types
 */
export interface FunctionInternalValueInfoKnown {
  kind: "function";
  context: Types.ContractType;
  deployedProgramCounter: number;
  constructorProgramCounter: number;
  name: string;
  definedIn: Types.ContractType;
  mutability?: Common.Mutability;
  //may have more optional fields added later
}

/**
 * A default value -- internal functions have two default values
 * depending on whether they live in storage or elsewhere.
 * In storage the default value is 0 for both program counters.
 * Elsewhere they're both nonzero.
 *
 * @Category Function types
 */
export interface FunctionInternalValueInfoException {
  kind: "exception";
  context: Types.ContractType;
  deployedProgramCounter: number;
  constructorProgramCounter: number;
}

/**
 * This type is used when decoding internal functions from the high-level
 * decoding interface, which presently doesn't support detailed decoding of
 * internal functions.  (The debugger, however, supports it!  You can get this
 * detailed information in the debugger!)  You'll still get the program counter
 * values, but further information will be absent.  Note you'll get this even
 * if really it should decode to an error, because the decoding interface
 * doesn't have the information to determine that it's an error.
 *
 * @Category Function types
 */
export interface FunctionInternalValueInfoUnknown {
  kind: "unknown";
  context: Types.ContractType;
  deployedProgramCounter: number;
  constructorProgramCounter: number;
}<|MERGE_RESOLUTION|>--- conflicted
+++ resolved
@@ -34,15 +34,11 @@
  * SECTION 1: Generic types for values in neneral (including errors).
  */
 
-<<<<<<< HEAD
-//This is the overall Result type.  It may encode an actual value or an error.
-=======
 /**
  * This is the overall Result type.  It may encode an actual value or an error.
  *
  * @Category General categories
  */
->>>>>>> ef57c774
 export type Result =
   | ElementaryResult
   | ArrayResult
@@ -50,23 +46,16 @@
   | StructResult
   | TupleResult
   | MagicResult
-<<<<<<< HEAD
-=======
   | TypeResult
->>>>>>> ef57c774
   | EnumResult
   | ContractResult
   | FunctionExternalResult
   | FunctionInternalResult;
-<<<<<<< HEAD
-//for when you want an actual value
-=======
 /**
  * An actual value, not an error (although if a container type it may contain errors!)
  *
  * @Category General categories
  */
->>>>>>> ef57c774
 export type Value =
   | ElementaryValue
   | ArrayValue
@@ -74,10 +63,7 @@
   | StructValue
   | TupleValue
   | MagicValue
-<<<<<<< HEAD
-=======
   | TypeValue
->>>>>>> ef57c774
   | EnumValue
   | ContractValue
   | FunctionExternalValue
@@ -91,15 +77,11 @@
 //to elementary.ts, sorry!  see there for elementary Values; this part just re-exports
 //those (and defines the Result types)
 
-<<<<<<< HEAD
-//overall groupings
-=======
 /**
  * An elementary value or error
  *
  * @Category General categories
  */
->>>>>>> ef57c774
 export type ElementaryResult =
   | UintResult
   | IntResult
@@ -109,14 +91,11 @@
   | StringResult
   | FixedResult
   | UfixedResult;
-<<<<<<< HEAD
-=======
 /**
  * A bytestring value or error (static or dynamic)
  *
  * @Category Elementary types
  */
->>>>>>> ef57c774
 export type BytesResult = BytesStaticResult | BytesDynamicResult;
 
 /**
@@ -140,40 +119,29 @@
  */
 export type BoolResult = BoolValue | Errors.BoolErrorResult;
 
-<<<<<<< HEAD
-//bytes (static & dynaic)
-=======
 /**
  * A bytestring value or error (static-length)
  *
  * @Category Elementary types
  */
->>>>>>> ef57c774
 export type BytesStaticResult =
   | BytesStaticValue
   | Errors.BytesStaticErrorResult;
 
-<<<<<<< HEAD
-=======
 /**
  * A bytestring value or error (dynamic-length)
  *
  * @Category Elementary types
  */
->>>>>>> ef57c774
 export type BytesDynamicResult =
   | BytesDynamicValue
   | Errors.BytesDynamicErrorResult;
 
-<<<<<<< HEAD
-//addresses
-=======
 /**
  * An address value or error
  *
  * @Category Elementary types
  */
->>>>>>> ef57c774
 export type AddressResult = AddressValue | Errors.AddressErrorResult;
 
 /**
@@ -401,30 +369,21 @@
   value: ContractValueInfo;
 }
 
-<<<<<<< HEAD
-//There are two types -- one for contracts whose class we can identify, and one
-//for when we can't identify the class.
-=======
 /**
  * There are two types -- one for contracts whose class we can identify, and one
  * for when we can't identify the class.
  *
  * @Category Other user-defined types
  */
->>>>>>> ef57c774
 export type ContractValueInfo =
   | ContractValueInfoKnown
   | ContractValueInfoUnknown;
 
-<<<<<<< HEAD
-//when we can identify the class
-=======
 /**
  * This type of ContractValueInfo is used when we can identify the class.
  *
  * @Category Other user-defined types
  */
->>>>>>> ef57c774
 export interface ContractValueInfoKnown {
   kind: "known";
   /**
@@ -462,27 +421,20 @@
  * SECTION 6: External functions
  */
 
-<<<<<<< HEAD
-//external functions
-=======
 /**
  * An external function pointer value or error
  *
  * @Category Function types
  */
->>>>>>> ef57c774
 export type FunctionExternalResult =
   | FunctionExternalValue
   | Errors.FunctionExternalErrorResult;
 
-<<<<<<< HEAD
-=======
 /**
  * An external function pointer value; see [[FunctionExternalValueInfo]] for more detail
  *
  * @Category Function types
  */
->>>>>>> ef57c774
 export interface FunctionExternalValue {
   type: Types.FunctionExternalType;
   kind: "value";
@@ -550,27 +502,20 @@
  * SECTION 7: INTERNAL FUNCTIONS
  */
 
-<<<<<<< HEAD
-//Internal functions
-=======
 /**
  * An internal function pointer value or error
  *
  * @Category Function types
  */
->>>>>>> ef57c774
 export type FunctionInternalResult =
   | FunctionInternalValue
   | Errors.FunctionInternalErrorResult;
 
-<<<<<<< HEAD
-=======
 /**
  * An internal function pointer value; see [[FunctionInternalValueInfo]] for more detail
  *
  * @Category Function types
  */
->>>>>>> ef57c774
 export interface FunctionInternalValue {
   type: Types.FunctionInternalType;
   kind: "value";
