import debugModule from "debug";
const debug = debugModule("codec:encode:abi");

import * as Format from "@truffle/codec/format";
import * as Conversion from "@truffle/codec/conversion";
import * as Evm from "@truffle/codec/evm";
import * as Allocation from "@truffle/codec/allocate/types";
import { abiSizeInfo } from "@truffle/codec/allocate/abi";
import sum from "lodash.sum";
import utf8 from "utf8";

//UGH -- it turns out TypeScript can't handle nested tagged unions
//see: https://github.com/microsoft/TypeScript/issues/18758
//so, I'm just going to have to throw in a bunch of type coercions >_>

<<<<<<< HEAD
//NOTE: Tuple (as opposed to struct) is not supported yet!
//Coming soon though!
export function encodeAbi(
  input: Values.Result,
  allocations?: AbiAllocations
=======
/**
 * @Category Encoding (low-level)
 */
export function encodeAbi(
  input: Format.Values.Result,
  allocations?: Allocation.AbiAllocations
>>>>>>> 849f9fdf
): Uint8Array | undefined {
  //errors can't be encoded
  if (input.kind === "error") {
    debug("input: %O", input);
    if (input.error.kind === "IndexedReferenceTypeError") {
      //HACK: errors can't be encoded, *except* for indexed reference parameter errors.
      //really this should go in a different encoding function, not encodeAbi, but I haven't
      //written that function yet.  I'll move this case when I do.
<<<<<<< HEAD
      return ConversionUtils.toBytes(input.error.raw, EVMUtils.WORD_SIZE);
=======
      return Conversion.toBytes(input.error.raw, Evm.Utils.WORD_SIZE);
>>>>>>> 849f9fdf
    } else {
      return undefined;
    }
  }
  let bytes: Uint8Array;
  //TypeScript can at least infer in the rest of this that we're looking
  //at a value, not an error!  But that's hardly enough...
  switch (input.type.typeClass) {
    case "mapping":
    case "magic":
      //neither of these can go in the ABI
      return undefined;
    case "uint":
    case "int":
<<<<<<< HEAD
      return ConversionUtils.toBytes(
        (<Values.UintValue | Values.IntValue>input).value.asBN,
        EVMUtils.WORD_SIZE
      );
    case "enum":
      return ConversionUtils.toBytes(
        (<Values.EnumValue>input).value.numericAsBN,
        EVMUtils.WORD_SIZE
      );
    case "bool": {
      bytes = new Uint8Array(EVMUtils.WORD_SIZE); //is initialized to zeroes
      if ((<Values.BoolValue>input).value.asBoolean) {
        bytes[EVMUtils.WORD_SIZE - 1] = 1;
=======
      return Conversion.toBytes(
        (<Format.Values.UintValue | Format.Values.IntValue>input).value.asBN,
        Evm.Utils.WORD_SIZE
      );
    case "enum":
      return Conversion.toBytes(
        (<Format.Values.EnumValue>input).value.numericAsBN,
        Evm.Utils.WORD_SIZE
      );
    case "bool": {
      bytes = new Uint8Array(Evm.Utils.WORD_SIZE); //is initialized to zeroes
      if ((<Format.Values.BoolValue>input).value.asBoolean) {
        bytes[Evm.Utils.WORD_SIZE - 1] = 1;
>>>>>>> 849f9fdf
      }
      return bytes;
    }
    case "bytes":
<<<<<<< HEAD
      bytes = ConversionUtils.toBytes((<Values.BytesValue>input).value.asHex);
=======
      bytes = Conversion.toBytes((<Format.Values.BytesValue>input).value.asHex);
>>>>>>> 849f9fdf
      switch (input.type.kind) {
        case "static":
          let padded = new Uint8Array(Evm.Utils.WORD_SIZE); //initialized to zeroes
          padded.set(bytes);
          return padded;
        case "dynamic":
          return padAndPrependLength(bytes);
      }
    case "address":
<<<<<<< HEAD
      return ConversionUtils.toBytes(
        (<Values.AddressValue>input).value.asAddress,
        EVMUtils.WORD_SIZE
      );
    case "contract":
      return ConversionUtils.toBytes(
        (<Values.ContractValue>input).value.address,
        EVMUtils.WORD_SIZE
      );
    case "string": {
      let coercedInput: Values.StringValue = <Values.StringValue>input;
=======
      return Conversion.toBytes(
        (<Format.Values.AddressValue>input).value.asAddress,
        Evm.Utils.WORD_SIZE
      );
    case "contract":
      return Conversion.toBytes(
        (<Format.Values.ContractValue>input).value.address,
        Evm.Utils.WORD_SIZE
      );
    case "string": {
      let coercedInput: Format.Values.StringValue = <Format.Values.StringValue>(
        input
      );
>>>>>>> 849f9fdf
      switch (coercedInput.value.kind) {
        case "valid":
          bytes = stringToBytes(coercedInput.value.asString);
          break;
        case "malformed":
          bytes = Conversion.toBytes(coercedInput.value.asHex);
          break;
      }
      return padAndPrependLength(bytes);
    }
    case "function": {
      switch (input.type.visibility) {
        case "internal":
          return undefined; //internal functions can't go in the ABI!
        case "external":
<<<<<<< HEAD
          let coercedInput: Values.FunctionExternalValue = <
            Values.FunctionExternalValue
          >input;
          let encoded = new Uint8Array(EVMUtils.WORD_SIZE); //starts filled w/0s
          let addressBytes = ConversionUtils.toBytes(
            coercedInput.value.contract.address
          ); //should already be correct length
          let selectorBytes = ConversionUtils.toBytes(
            coercedInput.value.selector
          ); //should already be correct length
=======
          let coercedInput: Format.Values.FunctionExternalValue = <
            Format.Values.FunctionExternalValue
          >input;
          let encoded = new Uint8Array(Evm.Utils.WORD_SIZE); //starts filled w/0s
          let addressBytes = Conversion.toBytes(
            coercedInput.value.contract.address
          ); //should already be correct length
          let selectorBytes = Conversion.toBytes(coercedInput.value.selector); //should already be correct length
>>>>>>> 849f9fdf
          encoded.set(addressBytes);
          encoded.set(selectorBytes, Evm.Utils.ADDRESS_SIZE); //set it after the address
          return encoded;
      }
    }
    case "fixed":
    case "ufixed":
<<<<<<< HEAD
      let bigValue = (<Values.FixedValue | Values.UfixedValue>input).value
        .asBig;
      let shiftedValue = ConversionUtils.shiftBigUp(
        bigValue,
        input.type.places
      );
      return ConversionUtils.toBytes(shiftedValue, EVMUtils.WORD_SIZE);
    case "array": {
      let coercedInput: Values.ArrayValue = <Values.ArrayValue>input;
=======
      let bigValue = (<Format.Values.FixedValue | Format.Values.UfixedValue>(
        input
      )).value.asBig;
      let shiftedValue = Conversion.shiftBigUp(bigValue, input.type.places);
      return Conversion.toBytes(shiftedValue, Evm.Utils.WORD_SIZE);
    case "array": {
      let coercedInput: Format.Values.ArrayValue = <Format.Values.ArrayValue>(
        input
      );
>>>>>>> 849f9fdf
      if (coercedInput.reference !== undefined) {
        return undefined; //circular values can't be encoded
      }
      let staticEncoding = encodeTupleAbi(coercedInput.value, allocations);
      switch (input.type.kind) {
        case "static":
          return staticEncoding;
        case "dynamic":
          let encoded = new Uint8Array(
<<<<<<< HEAD
            EVMUtils.WORD_SIZE + staticEncoding.length
          ); //leave room for length
          encoded.set(staticEncoding, EVMUtils.WORD_SIZE); //again, leave room for length beforehand
          let lengthBytes = ConversionUtils.toBytes(
            coercedInput.value.length,
            EVMUtils.WORD_SIZE
=======
            Evm.Utils.WORD_SIZE + staticEncoding.length
          ); //leave room for length
          encoded.set(staticEncoding, Evm.Utils.WORD_SIZE); //again, leave room for length beforehand
          let lengthBytes = Conversion.toBytes(
            coercedInput.value.length,
            Evm.Utils.WORD_SIZE
>>>>>>> 849f9fdf
          );
          encoded.set(lengthBytes); //and now we set the length
          return encoded;
      }
    }
    case "struct": {
<<<<<<< HEAD
      let coercedInput: Values.StructValue = <Values.StructValue>input;
=======
      let coercedInput: Format.Values.StructValue = <Format.Values.StructValue>(
        input
      );
>>>>>>> 849f9fdf
      if (coercedInput.reference !== undefined) {
        return undefined; //circular values can't be encoded
      }
      return encodeTupleAbi(
        coercedInput.value.map(({ value }) => value),
        allocations
      );
    }
    case "tuple": {
      //WARNING: This case is written in a way that involves a bunch of unnecessary recomputation!
      //(That may not be apparent from this one line, but it's true)
      //I'm writing it this way anyway for simplicity, to avoid rewriting the encoder
      //However it may be worth revisiting this in the future if performance turns out to be a problem
      return encodeTupleAbi(
<<<<<<< HEAD
        (<Values.TupleValue>input).value.map(({ value }) => value),
=======
        (<Format.Values.TupleValue>input).value.map(({ value }) => value),
>>>>>>> 849f9fdf
        allocations
      );
    }
  }
}

/**
 * @protected
 * @Category Encoding (low-level)
 */
export function stringToBytes(input: string): Uint8Array {
  input = utf8.encode(input);
  let bytes = new Uint8Array(input.length);
  for (let i = 0; i < input.length; i++) {
    bytes[i] = input.charCodeAt(i);
  }
  return bytes;
  //NOTE: this will throw an error if the string contained malformed UTF-16!
  //but, well, it shouldn't contain that...
}

/**
 * @Category Encoding (low-level)
 */
function padAndPrependLength(bytes: Uint8Array): Uint8Array {
  let length = bytes.length;
  let paddedLength =
<<<<<<< HEAD
    EVMUtils.WORD_SIZE * Math.ceil(length / EVMUtils.WORD_SIZE);
  let encoded = new Uint8Array(EVMUtils.WORD_SIZE + paddedLength);
  encoded.set(bytes, EVMUtils.WORD_SIZE); //start 32 in to leave room for the length beforehand
  let lengthBytes = ConversionUtils.toBytes(length, EVMUtils.WORD_SIZE);
=======
    Evm.Utils.WORD_SIZE * Math.ceil(length / Evm.Utils.WORD_SIZE);
  let encoded = new Uint8Array(Evm.Utils.WORD_SIZE + paddedLength);
  encoded.set(bytes, Evm.Utils.WORD_SIZE); //start 32 in to leave room for the length beforehand
  let lengthBytes = Conversion.toBytes(length, Evm.Utils.WORD_SIZE);
>>>>>>> 849f9fdf
  encoded.set(lengthBytes); //and now we set the length
  return encoded;
}

<<<<<<< HEAD
export function encodeTupleAbi(
  tuple: Values.Result[],
  allocations?: AbiAllocations
=======
/**
 * @Category Encoding (low-level)
 */
export function encodeTupleAbi(
  tuple: Format.Values.Result[],
  allocations?: Allocation.AbiAllocations
>>>>>>> 849f9fdf
): Uint8Array | undefined {
  let elementEncodings = tuple.map(element => encodeAbi(element, allocations));
  if (elementEncodings.some(element => element === undefined)) {
    return undefined;
  }
<<<<<<< HEAD
  let elementSizeInfo: AbiSizeInfo[] = tuple.map(element =>
=======
  let elementSizeInfo: Allocation.AbiSizeInfo[] = tuple.map(element =>
>>>>>>> 849f9fdf
    abiSizeInfo(element.type, allocations)
  );
  //heads and tails here are as discussed in the ABI docs;
  //for a static type the head is the encoding and the tail is empty,
  //for a dynamic type the head is the pointer and the tail is the encoding
  let heads: Uint8Array[] = [];
  let tails: Uint8Array[] = [];
  //but first, we need to figure out where the first tail will start,
  //by adding up the sizes of all the heads (we can easily do this in
  //advance via elementSizeInfo, without needing to know the particular
  //values of the heads)
  let startOfNextTail = sum(
    elementSizeInfo.map(elementInfo => elementInfo.size)
  );
  for (let i = 0; i < tuple.length; i++) {
    let head: Uint8Array;
    let tail: Uint8Array;
    if (!elementSizeInfo[i].dynamic) {
      //static case
      head = elementEncodings[i];
      tail = new Uint8Array(); //empty array
    } else {
      //dynamic case
      head = Conversion.toBytes(startOfNextTail, Evm.Utils.WORD_SIZE);
      tail = elementEncodings[i];
    }
    heads.push(head);
    tails.push(tail);
    startOfNextTail += tail.length;
  }
  //finally, we need to concatenate everything together!
  //since we're dealing with Uint8Arrays, we have to do this manually
  let totalSize = startOfNextTail;
  let encoded = new Uint8Array(totalSize);
  let position = 0;
  for (let head of heads) {
    encoded.set(head, position);
    position += head.length;
  }
  for (let tail of tails) {
    encoded.set(tail, position);
    position += tail.length;
  }
  return encoded;
}<|MERGE_RESOLUTION|>--- conflicted
+++ resolved
@@ -13,20 +13,12 @@
 //see: https://github.com/microsoft/TypeScript/issues/18758
 //so, I'm just going to have to throw in a bunch of type coercions >_>
 
-<<<<<<< HEAD
-//NOTE: Tuple (as opposed to struct) is not supported yet!
-//Coming soon though!
-export function encodeAbi(
-  input: Values.Result,
-  allocations?: AbiAllocations
-=======
 /**
  * @Category Encoding (low-level)
  */
 export function encodeAbi(
   input: Format.Values.Result,
   allocations?: Allocation.AbiAllocations
->>>>>>> 849f9fdf
 ): Uint8Array | undefined {
   //errors can't be encoded
   if (input.kind === "error") {
@@ -35,11 +27,7 @@
       //HACK: errors can't be encoded, *except* for indexed reference parameter errors.
       //really this should go in a different encoding function, not encodeAbi, but I haven't
       //written that function yet.  I'll move this case when I do.
-<<<<<<< HEAD
-      return ConversionUtils.toBytes(input.error.raw, EVMUtils.WORD_SIZE);
-=======
       return Conversion.toBytes(input.error.raw, Evm.Utils.WORD_SIZE);
->>>>>>> 849f9fdf
     } else {
       return undefined;
     }
@@ -54,21 +42,6 @@
       return undefined;
     case "uint":
     case "int":
-<<<<<<< HEAD
-      return ConversionUtils.toBytes(
-        (<Values.UintValue | Values.IntValue>input).value.asBN,
-        EVMUtils.WORD_SIZE
-      );
-    case "enum":
-      return ConversionUtils.toBytes(
-        (<Values.EnumValue>input).value.numericAsBN,
-        EVMUtils.WORD_SIZE
-      );
-    case "bool": {
-      bytes = new Uint8Array(EVMUtils.WORD_SIZE); //is initialized to zeroes
-      if ((<Values.BoolValue>input).value.asBoolean) {
-        bytes[EVMUtils.WORD_SIZE - 1] = 1;
-=======
       return Conversion.toBytes(
         (<Format.Values.UintValue | Format.Values.IntValue>input).value.asBN,
         Evm.Utils.WORD_SIZE
@@ -82,16 +55,11 @@
       bytes = new Uint8Array(Evm.Utils.WORD_SIZE); //is initialized to zeroes
       if ((<Format.Values.BoolValue>input).value.asBoolean) {
         bytes[Evm.Utils.WORD_SIZE - 1] = 1;
->>>>>>> 849f9fdf
       }
       return bytes;
     }
     case "bytes":
-<<<<<<< HEAD
-      bytes = ConversionUtils.toBytes((<Values.BytesValue>input).value.asHex);
-=======
       bytes = Conversion.toBytes((<Format.Values.BytesValue>input).value.asHex);
->>>>>>> 849f9fdf
       switch (input.type.kind) {
         case "static":
           let padded = new Uint8Array(Evm.Utils.WORD_SIZE); //initialized to zeroes
@@ -101,19 +69,6 @@
           return padAndPrependLength(bytes);
       }
     case "address":
-<<<<<<< HEAD
-      return ConversionUtils.toBytes(
-        (<Values.AddressValue>input).value.asAddress,
-        EVMUtils.WORD_SIZE
-      );
-    case "contract":
-      return ConversionUtils.toBytes(
-        (<Values.ContractValue>input).value.address,
-        EVMUtils.WORD_SIZE
-      );
-    case "string": {
-      let coercedInput: Values.StringValue = <Values.StringValue>input;
-=======
       return Conversion.toBytes(
         (<Format.Values.AddressValue>input).value.asAddress,
         Evm.Utils.WORD_SIZE
@@ -127,7 +82,6 @@
       let coercedInput: Format.Values.StringValue = <Format.Values.StringValue>(
         input
       );
->>>>>>> 849f9fdf
       switch (coercedInput.value.kind) {
         case "valid":
           bytes = stringToBytes(coercedInput.value.asString);
@@ -143,18 +97,6 @@
         case "internal":
           return undefined; //internal functions can't go in the ABI!
         case "external":
-<<<<<<< HEAD
-          let coercedInput: Values.FunctionExternalValue = <
-            Values.FunctionExternalValue
-          >input;
-          let encoded = new Uint8Array(EVMUtils.WORD_SIZE); //starts filled w/0s
-          let addressBytes = ConversionUtils.toBytes(
-            coercedInput.value.contract.address
-          ); //should already be correct length
-          let selectorBytes = ConversionUtils.toBytes(
-            coercedInput.value.selector
-          ); //should already be correct length
-=======
           let coercedInput: Format.Values.FunctionExternalValue = <
             Format.Values.FunctionExternalValue
           >input;
@@ -163,7 +105,6 @@
             coercedInput.value.contract.address
           ); //should already be correct length
           let selectorBytes = Conversion.toBytes(coercedInput.value.selector); //should already be correct length
->>>>>>> 849f9fdf
           encoded.set(addressBytes);
           encoded.set(selectorBytes, Evm.Utils.ADDRESS_SIZE); //set it after the address
           return encoded;
@@ -171,17 +112,6 @@
     }
     case "fixed":
     case "ufixed":
-<<<<<<< HEAD
-      let bigValue = (<Values.FixedValue | Values.UfixedValue>input).value
-        .asBig;
-      let shiftedValue = ConversionUtils.shiftBigUp(
-        bigValue,
-        input.type.places
-      );
-      return ConversionUtils.toBytes(shiftedValue, EVMUtils.WORD_SIZE);
-    case "array": {
-      let coercedInput: Values.ArrayValue = <Values.ArrayValue>input;
-=======
       let bigValue = (<Format.Values.FixedValue | Format.Values.UfixedValue>(
         input
       )).value.asBig;
@@ -191,7 +121,6 @@
       let coercedInput: Format.Values.ArrayValue = <Format.Values.ArrayValue>(
         input
       );
->>>>>>> 849f9fdf
       if (coercedInput.reference !== undefined) {
         return undefined; //circular values can't be encoded
       }
@@ -201,34 +130,21 @@
           return staticEncoding;
         case "dynamic":
           let encoded = new Uint8Array(
-<<<<<<< HEAD
-            EVMUtils.WORD_SIZE + staticEncoding.length
-          ); //leave room for length
-          encoded.set(staticEncoding, EVMUtils.WORD_SIZE); //again, leave room for length beforehand
-          let lengthBytes = ConversionUtils.toBytes(
-            coercedInput.value.length,
-            EVMUtils.WORD_SIZE
-=======
             Evm.Utils.WORD_SIZE + staticEncoding.length
           ); //leave room for length
           encoded.set(staticEncoding, Evm.Utils.WORD_SIZE); //again, leave room for length beforehand
           let lengthBytes = Conversion.toBytes(
             coercedInput.value.length,
             Evm.Utils.WORD_SIZE
->>>>>>> 849f9fdf
           );
           encoded.set(lengthBytes); //and now we set the length
           return encoded;
       }
     }
     case "struct": {
-<<<<<<< HEAD
-      let coercedInput: Values.StructValue = <Values.StructValue>input;
-=======
       let coercedInput: Format.Values.StructValue = <Format.Values.StructValue>(
         input
       );
->>>>>>> 849f9fdf
       if (coercedInput.reference !== undefined) {
         return undefined; //circular values can't be encoded
       }
@@ -243,11 +159,7 @@
       //I'm writing it this way anyway for simplicity, to avoid rewriting the encoder
       //However it may be worth revisiting this in the future if performance turns out to be a problem
       return encodeTupleAbi(
-<<<<<<< HEAD
-        (<Values.TupleValue>input).value.map(({ value }) => value),
-=======
         (<Format.Values.TupleValue>input).value.map(({ value }) => value),
->>>>>>> 849f9fdf
         allocations
       );
     }
@@ -275,43 +187,26 @@
 function padAndPrependLength(bytes: Uint8Array): Uint8Array {
   let length = bytes.length;
   let paddedLength =
-<<<<<<< HEAD
-    EVMUtils.WORD_SIZE * Math.ceil(length / EVMUtils.WORD_SIZE);
-  let encoded = new Uint8Array(EVMUtils.WORD_SIZE + paddedLength);
-  encoded.set(bytes, EVMUtils.WORD_SIZE); //start 32 in to leave room for the length beforehand
-  let lengthBytes = ConversionUtils.toBytes(length, EVMUtils.WORD_SIZE);
-=======
     Evm.Utils.WORD_SIZE * Math.ceil(length / Evm.Utils.WORD_SIZE);
   let encoded = new Uint8Array(Evm.Utils.WORD_SIZE + paddedLength);
   encoded.set(bytes, Evm.Utils.WORD_SIZE); //start 32 in to leave room for the length beforehand
   let lengthBytes = Conversion.toBytes(length, Evm.Utils.WORD_SIZE);
->>>>>>> 849f9fdf
   encoded.set(lengthBytes); //and now we set the length
   return encoded;
 }
 
-<<<<<<< HEAD
-export function encodeTupleAbi(
-  tuple: Values.Result[],
-  allocations?: AbiAllocations
-=======
 /**
  * @Category Encoding (low-level)
  */
 export function encodeTupleAbi(
   tuple: Format.Values.Result[],
   allocations?: Allocation.AbiAllocations
->>>>>>> 849f9fdf
 ): Uint8Array | undefined {
   let elementEncodings = tuple.map(element => encodeAbi(element, allocations));
   if (elementEncodings.some(element => element === undefined)) {
     return undefined;
   }
-<<<<<<< HEAD
-  let elementSizeInfo: AbiSizeInfo[] = tuple.map(element =>
-=======
   let elementSizeInfo: Allocation.AbiSizeInfo[] = tuple.map(element =>
->>>>>>> 849f9fdf
     abiSizeInfo(element.type, allocations)
   );
   //heads and tails here are as discussed in the ABI docs;
