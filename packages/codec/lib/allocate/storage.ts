--- conflicted
+++ resolved
@@ -1,22 +1,6 @@
 import debugModule from "debug";
 const debug = debugModule("codec:allocate:storage");
 
-<<<<<<< HEAD
-import { StoragePointer } from "../types/pointer";
-import {
-  StorageAllocations,
-  StorageAllocation,
-  StorageMemberAllocation
-} from "../types/allocation";
-import { StorageLength, Range } from "../types/storage";
-import { isWordsLength } from "../utils/storage";
-import { UnknownUserDefinedTypeError } from "../types/errors";
-import { DecodingError } from "../decode/errors";
-import { AstDefinition, AstReferences } from "../types/ast";
-import * as CodecUtils from "../utils";
-import { TypeUtils } from "../utils";
-import * as Format from "../format";
-=======
 import { DecodingError } from "@truffle/codec/decode/errors";
 import * as Common from "@truffle/codec/common";
 import * as Storage from "@truffle/codec/storage/types";
@@ -25,7 +9,6 @@
 import * as Allocation from "./types";
 import * as Evm from "@truffle/codec/evm";
 import * as Format from "@truffle/codec/format";
->>>>>>> 42a46c00
 import BN from "bn.js";
 
 export class UnknownBaseContractIdError extends Error {
@@ -62,17 +45,10 @@
 //contracts contains only the contracts to be allocated; any base classes not
 //being allocated should just be in referenceDeclarations
 export function getStorageAllocations(
-<<<<<<< HEAD
-  referenceDeclarations: AstReferences,
-  contracts: AstReferences,
-  existingAllocations: StorageAllocations = {}
-): StorageAllocations {
-=======
   referenceDeclarations: Ast.AstNodes,
   contracts: Ast.AstNodes,
   existingAllocations: Allocation.StorageAllocations = {}
 ): Allocation.StorageAllocations {
->>>>>>> 42a46c00
   let allocations = existingAllocations;
   for (const node of Object.values(referenceDeclarations)) {
     if (node.nodeType === "StructDefinition") {
@@ -102,17 +78,10 @@
 }
 
 function allocateStruct(
-<<<<<<< HEAD
-  structDefinition: AstDefinition,
-  referenceDeclarations: AstReferences,
-  existingAllocations: StorageAllocations
-): StorageAllocations {
-=======
   structDefinition: Ast.AstNode,
   referenceDeclarations: Ast.AstNodes,
   existingAllocations: Allocation.StorageAllocations
 ): Allocation.StorageAllocations {
->>>>>>> 42a46c00
   let members = structDefinition.members.map(definition => ({ definition }));
   return allocateMembers(
     structDefinition,
@@ -123,21 +92,12 @@
 }
 
 function allocateMembers(
-<<<<<<< HEAD
-  parentNode: AstDefinition,
-  definitions: DefinitionPair[],
-  referenceDeclarations: AstReferences,
-  existingAllocations: StorageAllocations,
-  suppressSize: boolean = false
-): StorageAllocations {
-=======
   parentNode: Ast.AstNode,
   definitions: DefinitionPair[],
   referenceDeclarations: Ast.AstNodes,
   existingAllocations: Allocation.StorageAllocations,
   suppressSize: boolean = false
 ): Allocation.StorageAllocations {
->>>>>>> 42a46c00
   let offset: number = 0; //will convert to BN when placing in slot
   let index: number = Evm.Utils.WORD_SIZE - 1;
 
@@ -149,11 +109,7 @@
   let allocations = { ...existingAllocations }; //otherwise, we'll be adding to this, so we better clone
 
   //otherwise, we need to allocate
-<<<<<<< HEAD
-  let memberAllocations: StorageMemberAllocation[] = [];
-=======
   let memberAllocations: Allocation.StorageMemberAllocation[] = [];
->>>>>>> 42a46c00
 
   for (const { definition: node, definedIn } of definitions) {
     //first off: is this a constant? if so we use a different, simpler process
@@ -163,22 +119,14 @@
         definition: node.value
       };
       //HACK restrict ourselves to the types of constants we know how to handle
-<<<<<<< HEAD
-      if (CodecUtils.Definition.isSimpleConstant(node.value)) {
-=======
       if (Ast.Utils.isSimpleConstant(node.value)) {
->>>>>>> 42a46c00
         memberAllocations.push({ definition: node, pointer });
       }
       //if we don't know how to handle it, we just ignore it
       continue;
     }
 
-<<<<<<< HEAD
-    let size: StorageLength;
-=======
     let size: Storage.StorageLength;
->>>>>>> 42a46c00
     ({ size, allocations } = storageSizeAndAllocate(
       node,
       referenceDeclarations,
@@ -188,30 +136,18 @@
     //if it's sized in words (and we're not at the start of slot) we need to start on a new slot
     //if it's sized in bytes but there's not enough room, we also need a new slot
     if (
-<<<<<<< HEAD
-      isWordsLength(size)
-        ? index < CodecUtils.EVM.WORD_SIZE - 1
-        : size.bytes > index + 1
-    ) {
-      index = CodecUtils.EVM.WORD_SIZE - 1;
-=======
       Utils.isWordsLength(size)
         ? index < Evm.Utils.WORD_SIZE - 1
         : size.bytes > index + 1
     ) {
       index = Evm.Utils.WORD_SIZE - 1;
->>>>>>> 42a46c00
       offset += 1;
     }
     //otherwise, we remain in place
 
     let range: Storage.Range;
 
-<<<<<<< HEAD
-    if (isWordsLength(size)) {
-=======
     if (Utils.isWordsLength(size)) {
->>>>>>> 42a46c00
       //words case
       range = {
         from: {
@@ -224,11 +160,7 @@
           slot: {
             offset: new BN(offset + size.words - 1) //end at the current slot plus # of words minus 1...
           },
-<<<<<<< HEAD
-          index: CodecUtils.EVM.WORD_SIZE - 1 //...at the end of the word.
-=======
           index: Evm.Utils.WORD_SIZE - 1 //...at the end of the word.
->>>>>>> 42a46c00
         }
       };
     } else {
@@ -258,11 +190,7 @@
     });
     //finally, adjust the current position.
     //if it was sized in words, move down that many slots and reset position w/in slot
-<<<<<<< HEAD
-    if (isWordsLength(size)) {
-=======
     if (Utils.isWordsLength(size)) {
->>>>>>> 42a46c00
       offset += size.words;
       index = Evm.Utils.WORD_SIZE - 1;
     }
@@ -271,11 +199,7 @@
       index -= size.bytes;
       //but if this puts us into the next word, move to the next word.
       if (index < 0) {
-<<<<<<< HEAD
-        index = CodecUtils.EVM.WORD_SIZE - 1;
-=======
         index = Evm.Utils.WORD_SIZE - 1;
->>>>>>> 42a46c00
         offset += 1;
       }
     }
@@ -294,11 +218,7 @@
   //SPECIAL CASE: if *nothing* has been used, allocate a single word (that's how
   //empty structs behave in versions where they're legal)
   if (!suppressSize) {
-<<<<<<< HEAD
-    if (index === CodecUtils.EVM.WORD_SIZE - 1 && offset !== 0) {
-=======
     if (index === Evm.Utils.WORD_SIZE - 1 && offset !== 0) {
->>>>>>> 42a46c00
       allocations[parentNode.id].size = { words: offset };
     } else {
       allocations[parentNode.id].size = { words: offset + 1 };
@@ -312,29 +232,17 @@
 function getStateVariables(contractNode: Ast.AstNode): Ast.AstNode[] {
   // process for state variables
   return contractNode.nodes.filter(
-<<<<<<< HEAD
-    (node: AstDefinition) =>
-=======
     (node: Ast.AstNode) =>
->>>>>>> 42a46c00
       node.nodeType === "VariableDeclaration" && node.stateVariable
   );
 }
 
 function allocateContract(
-<<<<<<< HEAD
-  contract: AstDefinition,
-  referenceDeclarations: AstReferences,
-  existingAllocations: StorageAllocations
-): StorageAllocations {
-  let allocations: StorageAllocations = { ...existingAllocations };
-=======
   contract: Ast.AstNode,
   referenceDeclarations: Ast.AstNodes,
   existingAllocations: Allocation.StorageAllocations
 ): Allocation.StorageAllocations {
   let allocations: Allocation.StorageAllocations = { ...existingAllocations };
->>>>>>> 42a46c00
 
   //base contracts are listed from most derived to most base, so we
   //have to reverse before processing, but reverse() is in place, so we
@@ -375,35 +283,20 @@
 //The allocator should (and does) instead use a direct call to storageSizeAndAllocate,
 //not to the wrapper, because it may need the allocations returned.
 export function storageSize(
-<<<<<<< HEAD
-  definition: AstDefinition,
-  referenceDeclarations?: AstReferences,
-  allocations?: StorageAllocations
-): StorageLength {
-=======
   definition: Ast.AstNode,
   referenceDeclarations?: Ast.AstNodes,
   allocations?: Allocation.StorageAllocations
 ): Storage.StorageLength {
->>>>>>> 42a46c00
   return storageSizeAndAllocate(definition, referenceDeclarations, allocations)
     .size;
 }
 
 function storageSizeAndAllocate(
-<<<<<<< HEAD
-  definition: AstDefinition,
-  referenceDeclarations?: AstReferences,
-  existingAllocations?: StorageAllocations
-): StorageAllocationInfo {
-  switch (CodecUtils.Definition.typeClass(definition)) {
-=======
   definition: Ast.AstNode,
   referenceDeclarations?: Ast.AstNodes,
   existingAllocations?: Allocation.StorageAllocations
 ): StorageAllocationInfo {
   switch (Ast.Utils.typeClass(definition)) {
->>>>>>> 42a46c00
     case "bool":
       return {
         size: { bytes: 1 },
@@ -413,22 +306,14 @@
     case "address":
     case "contract":
       return {
-<<<<<<< HEAD
-        size: { bytes: CodecUtils.EVM.ADDRESS_SIZE },
-=======
         size: { bytes: Evm.Utils.ADDRESS_SIZE },
->>>>>>> 42a46c00
         allocations: existingAllocations
       };
 
     case "int":
     case "uint":
       return {
-<<<<<<< HEAD
-        size: { bytes: CodecUtils.Definition.specifiedSize(definition) || 32 }, // default of 256 bits
-=======
         size: { bytes: Ast.Utils.specifiedSize(definition) || 32 }, // default of 256 bits
->>>>>>> 42a46c00
         //(should 32 here be WORD_SIZE?  I thought so, but comparing with case
         //of fixed/ufixed makes the appropriate generalization less clear)
         allocations: existingAllocations
@@ -437,27 +322,12 @@
     case "fixed":
     case "ufixed":
       return {
-<<<<<<< HEAD
-        size: { bytes: CodecUtils.Definition.specifiedSize(definition) || 16 }, // default of 128 bits
-=======
         size: { bytes: Ast.Utils.specifiedSize(definition) || 16 }, // default of 128 bits
->>>>>>> 42a46c00
         allocations: existingAllocations
       };
 
     case "enum": {
       debug("enum definition %O", definition);
-<<<<<<< HEAD
-      const referenceId: number = CodecUtils.Definition.typeId(definition);
-      //note: we use the preexisting function here for convenience, but we
-      //should never need to worry about faked-up enum definitions, so just
-      //checking the referencedDeclaration field would also work
-      const referenceDeclaration: AstDefinition =
-        referenceDeclarations[referenceId];
-      if (referenceDeclaration === undefined) {
-        let typeString = CodecUtils.Definition.typeString(definition);
-        throw new UnknownUserDefinedTypeError(
-=======
       const referenceId: number = Ast.Utils.typeId(definition);
       //note: we use the preexisting function here for convenience, but we
       //should never need to worry about faked-up enum definitions, so just
@@ -467,7 +337,6 @@
       if (referenceDeclaration === undefined) {
         let typeString = Ast.Utils.typeString(definition);
         throw new Common.UnknownUserDefinedTypeError(
->>>>>>> 42a46c00
           referenceId.toString(),
           typeString
         );
@@ -481,13 +350,7 @@
 
     case "bytes": {
       //this case is really two different cases!
-<<<<<<< HEAD
-      const staticSize: number = CodecUtils.Definition.specifiedSize(
-        definition
-      );
-=======
       const staticSize: number = Ast.Utils.specifiedSize(definition);
->>>>>>> 42a46c00
       if (staticSize) {
         return {
           size: { bytes: staticSize },
@@ -513,44 +376,26 @@
       switch (Ast.Utils.visibility(definition)) {
         case "internal":
           return {
-<<<<<<< HEAD
-            size: { bytes: CodecUtils.EVM.PC_SIZE * 2 },
-=======
             size: { bytes: Evm.Utils.PC_SIZE * 2 },
->>>>>>> 42a46c00
             allocations: existingAllocations
           };
         case "external":
           return {
-<<<<<<< HEAD
-            size: {
-              bytes: CodecUtils.EVM.ADDRESS_SIZE + CodecUtils.EVM.SELECTOR_SIZE
-            },
-=======
             size: { bytes: Evm.Utils.ADDRESS_SIZE + Evm.Utils.SELECTOR_SIZE },
->>>>>>> 42a46c00
             allocations: existingAllocations
           };
       }
     }
 
     case "array": {
-<<<<<<< HEAD
-      if (CodecUtils.Definition.isDynamicArray(definition)) {
-=======
       if (Ast.Utils.isDynamicArray(definition)) {
->>>>>>> 42a46c00
         return {
           size: { words: 1 },
           allocations: existingAllocations
         };
       } else {
         //static array case
-<<<<<<< HEAD
-        const length: number = CodecUtils.Definition.staticLength(definition);
-=======
         const length: number = Ast.Utils.staticLength(definition);
->>>>>>> 42a46c00
         if (length === 0) {
           //in versions of Solidity where it's legal, arrays of length 0 still take up 1 word
           return {
@@ -558,11 +403,7 @@
             allocations: existingAllocations
           };
         }
-<<<<<<< HEAD
-        const baseDefinition: AstDefinition = CodecUtils.Definition.baseDefinition(
-=======
         const baseDefinition: Ast.AstNode = Ast.Utils.baseDefinition(
->>>>>>> 42a46c00
           definition
         );
         const { size: baseSize, allocations } = storageSizeAndAllocate(
@@ -570,17 +411,10 @@
           referenceDeclarations,
           existingAllocations
         );
-<<<<<<< HEAD
-        if (!isWordsLength(baseSize)) {
-          //bytes case
-          const perWord: number = Math.floor(
-            CodecUtils.EVM.WORD_SIZE / baseSize.bytes
-=======
         if (!Utils.isWordsLength(baseSize)) {
           //bytes case
           const perWord: number = Math.floor(
             Evm.Utils.WORD_SIZE / baseSize.bytes
->>>>>>> 42a46c00
           );
           debug("length %o", length);
           const numWords: number = Math.ceil(length / perWord);
@@ -599,18 +433,6 @@
     }
 
     case "struct": {
-<<<<<<< HEAD
-      const referenceId: number = CodecUtils.Definition.typeId(definition);
-      let allocations: StorageAllocations = existingAllocations;
-      let allocation: StorageAllocation | undefined = allocations[referenceId]; //may be undefined!
-      if (allocation === undefined) {
-        //if we don't find an allocation, we'll have to do the allocation ourselves
-        const referenceDeclaration: AstDefinition =
-          referenceDeclarations[referenceId];
-        if (referenceDeclaration === undefined) {
-          let typeString = CodecUtils.Definition.typeString(definition);
-          throw new UnknownUserDefinedTypeError(
-=======
       const referenceId: number = Ast.Utils.typeId(definition);
       let allocations: Allocation.StorageAllocations = existingAllocations;
       let allocation: Allocation.StorageAllocation | undefined =
@@ -622,7 +444,6 @@
         if (referenceDeclaration === undefined) {
           let typeString = Ast.Utils.typeString(definition);
           throw new Common.UnknownUserDefinedTypeError(
->>>>>>> 42a46c00
             referenceId.toString(),
             typeString
           );
@@ -648,23 +469,14 @@
 export function storageSizeForType(
   dataType: Format.Types.Type,
   userDefinedTypes?: Format.Types.TypesById,
-<<<<<<< HEAD
-  allocations?: StorageAllocations
-): StorageLength {
-=======
   allocations?: Allocation.StorageAllocations
 ): Storage.StorageLength {
->>>>>>> 42a46c00
   switch (dataType.typeClass) {
     case "bool":
       return { bytes: 1 };
     case "address":
     case "contract":
-<<<<<<< HEAD
-      return { bytes: CodecUtils.EVM.ADDRESS_SIZE };
-=======
       return { bytes: Evm.Utils.ADDRESS_SIZE };
->>>>>>> 42a46c00
     case "int":
     case "uint":
     case "fixed":
@@ -672,11 +484,7 @@
       return { bytes: dataType.bits / 8 };
     case "enum": {
       let fullType = <Format.Types.EnumType>(
-<<<<<<< HEAD
-        TypeUtils.fullType(dataType, userDefinedTypes)
-=======
         Format.Types.fullType(dataType, userDefinedTypes)
->>>>>>> 42a46c00
       );
       if (!fullType.options) {
         throw new DecodingError({
@@ -689,17 +497,9 @@
     case "function":
       switch (dataType.visibility) {
         case "internal":
-<<<<<<< HEAD
-          return { bytes: CodecUtils.EVM.PC_SIZE * 2 };
-        case "external":
-          return {
-            bytes: CodecUtils.EVM.ADDRESS_SIZE + CodecUtils.EVM.SELECTOR_SIZE
-          };
-=======
           return { bytes: Evm.Utils.PC_SIZE * 2 };
         case "external":
           return { bytes: Evm.Utils.ADDRESS_SIZE + Evm.Utils.SELECTOR_SIZE };
->>>>>>> 42a46c00
       }
       break; //to satisfy typescript :P
     case "bytes":
@@ -726,17 +526,10 @@
             userDefinedTypes,
             allocations
           );
-<<<<<<< HEAD
-          if (!isWordsLength(baseSize)) {
-            //bytes case
-            const perWord: number = Math.floor(
-              CodecUtils.EVM.WORD_SIZE / baseSize.bytes
-=======
           if (!Utils.isWordsLength(baseSize)) {
             //bytes case
             const perWord: number = Math.floor(
               Evm.Utils.WORD_SIZE / baseSize.bytes
->>>>>>> 42a46c00
             );
             debug("length %o", length);
             const numWords: number = Math.ceil(length / perWord);
