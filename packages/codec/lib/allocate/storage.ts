--- conflicted
+++ resolved
@@ -1,24 +1,12 @@
 import debugModule from "debug";
 const debug = debugModule("codec:allocate:storage");
 
-<<<<<<< HEAD
-import { StoragePointer } from "../types/pointer";
+import { StoragePointer } from "@truffle/codec/types/pointer";
 import {
   StorageAllocations,
   StorageAllocation,
   StorageMemberAllocation
-} from "../types/allocation";
-import { StorageLength, Range } from "../types/storage";
-import { isWordsLength } from "../utils/storage";
-import { UnknownUserDefinedTypeError } from "../types/errors";
-import { DecodingError } from "../decode/errors";
-import { AstDefinition, AstReferences } from "../types/ast";
-import * as CodecUtils from "../utils";
-import { TypeUtils } from "../utils";
-import * as Format from "../format";
-=======
-import { StoragePointer } from "@truffle/codec/types/pointer";
-import { StorageAllocations, StorageAllocation, StorageMemberAllocation } from "@truffle/codec/types/allocation";
+} from "@truffle/codec/types/allocation";
 import { StorageLength, Range } from "@truffle/codec/types/storage";
 import { isWordsLength } from "@truffle/codec/utils/storage";
 import { UnknownUserDefinedTypeError } from "@truffle/codec/types/errors";
@@ -27,7 +15,6 @@
 import * as CodecUtils from "@truffle/codec/utils";
 import { TypeUtils } from "@truffle/codec/utils";
 import * as Format from "@truffle/codec/format";
->>>>>>> dccdaa1c
 import BN from "bn.js";
 
 export class UnknownBaseContractIdError extends Error {
