import debugModule from "debug";
const debug = debugModule("codec:decode");

import * as Format from "@truffle/codec/format";
import * as Pointer from "@truffle/codec/pointer";
import * as Evm from "@truffle/codec/evm";
import { DecoderRequest, DecoderOptions } from "@truffle/codec/types";
import decodeMemory from "./memory";
import decodeStorage from "./storage";
import decodeStack from "./stack";
import { decodeLiteral } from "./stack";
import decodeAbi from "./abi";
import decodeConstant from "./constant";
import decodeSpecial from "./special";
import decodeTopic from "./event";

export default function* decode(
<<<<<<< HEAD
  dataType: Types.Type,
  pointer: Pointer.DataPointer,
  info: EvmInfo,
  options: DecoderOptions = {}
): Generator<DecoderRequest, Values.Result, Uint8Array> {
=======
  dataType: Format.Types.Type,
  pointer: Pointer.DataPointer,
  info: Evm.EvmInfo,
  options: DecoderOptions = {}
): Generator<DecoderRequest, Format.Values.Result, Uint8Array> {
>>>>>>> c433e1bd
  debug("type %O", dataType);
  debug("pointer %O", pointer);

  switch (pointer.location) {
    case "storage":
      return yield* decodeStorage(dataType, pointer, info);

    case "stack":
      return yield* decodeStack(dataType, pointer, info);

    case "stackliteral":
      return yield* decodeLiteral(dataType, pointer, info);

    case "definition":
      return yield* decodeConstant(dataType, pointer, info);

    case "special":
      return yield* decodeSpecial(dataType, pointer, info);

    case "calldata":
    case "eventdata":
      return yield* decodeAbi(dataType, pointer, info, options);

    case "eventtopic":
      return yield* decodeTopic(dataType, pointer, info, options);

    case "memory":
      //NOTE: this case should never actually occur, but I'm including it
      //anyway as a fallback
      return yield* decodeMemory(dataType, pointer, info);
  }
}<|MERGE_RESOLUTION|>--- conflicted
+++ resolved
@@ -15,19 +15,11 @@
 import decodeTopic from "./event";
 
 export default function* decode(
-<<<<<<< HEAD
-  dataType: Types.Type,
-  pointer: Pointer.DataPointer,
-  info: EvmInfo,
-  options: DecoderOptions = {}
-): Generator<DecoderRequest, Values.Result, Uint8Array> {
-=======
   dataType: Format.Types.Type,
   pointer: Pointer.DataPointer,
   info: Evm.EvmInfo,
   options: DecoderOptions = {}
 ): Generator<DecoderRequest, Format.Values.Result, Uint8Array> {
->>>>>>> c433e1bd
   debug("type %O", dataType);
   debug("pointer %O", pointer);
 
