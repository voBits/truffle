import debugModule from "debug";
const debug = debugModule("codec:contexts:utils");

import * as Evm from "@truffle/codec/evm";
<<<<<<< HEAD
import * as Compilations from "@truffle/codec/compilations";
import * as Ast from "@truffle/codec/ast";
import * as Conversion from "@truffle/codec/conversion";
=======
import { CompilerVersion } from "@truffle/codec/compiler";
>>>>>>> a9ef283a
import { Context, Contexts } from "./types";
import escapeRegExp from "lodash.escaperegexp";
import * as cbor from "cbor";
import { Shims } from "@truffle/compile-common";
import * as Abi from "@truffle/abi-utils";
import * as Common from "@truffle/codec/common";
import * as AbiDataUtils from "@truffle/codec/abi-data/utils";

export function findContext(
  contexts: Contexts,
  binary: string
): Context | null {
  const matchingContexts = Object.values(contexts).filter(context =>
    matchContext(context, binary)
  );
  //rather than just pick an arbitrary matching context, we're going
  //to pick one that isn't a descendant of any of the others.
  //(if there are multiple of *those*, then yeah it's arbitrary.)
  const context = matchingContexts.find(
    descendant =>
      !matchingContexts.some(
        ancestor =>
          descendant.compilationId === ancestor.compilationId &&
          descendant.linearizedBaseContracts &&
          ancestor.contractId !== undefined &&
          descendant.linearizedBaseContracts
            .slice(1)
            .includes(ancestor.contractId)
        //we do slice one because everything is an an ancestor of itself; we only
        //care about *proper* ancestors
      )
  );
  return context || null;
}

export function matchContext(context: Context, givenBinary: string): boolean {
  let { binary, isConstructor } = context;
  let lengthDifference = givenBinary.length - binary.length;
  //first: if it's not a constructor, they'd better be equal in length.
  //if it is a constructor, the given binary must be at least as long,
  //and the difference must be a multiple of 64
  if (
    (!isConstructor && lengthDifference !== 0) ||
    lengthDifference < 0 ||
    lengthDifference % (2 * Evm.Utils.WORD_SIZE) !== 0
  ) {
    return false;
  }
  for (let i = 0; i < binary.length; i++) {
    //note: using strings like arrays is kind of dangerous in general in JS,
    //but everything here is ASCII so it's fine
    //note that we need to compare case-insensitive, since Solidity will
    //put addresses in checksum case in the compiled source
    //(we don't actually need that second toLowerCase(), but whatever)
    if (
      binary[i] !== "." &&
      binary[i].toLowerCase() !== givenBinary[i].toLowerCase()
    ) {
      return false;
    }
  }
  return true;
}

export function normalizeContexts(contexts: Contexts): Contexts {
  //unfortunately, due to our current link references format, we can't
  //really use the binary from the artifact directly -- neither for purposes
  //of matching, nor for purposes of decoding internal functions.  So, we
  //need to perform this normalization step on our contexts before using
  //them.  Once we have truffle-db, this step should largely go away.

  debug("normalizing contexts");

  //first, let's clone the input
  //(let's do a 2-deep clone because we'll be altering binary & compiler)
  let newContexts: Contexts = Object.assign(
    {},
    ...Object.entries(contexts).map(([contextHash, context]) => ({
      [contextHash]: { ...context }
    }))
  );

  debug("contexts cloned");

  //next, we get all the library names and sort them descending by length.
  //We're going to want to go in descending order of length so that we
  //don't run into problems when one name is a substring of another.
  //For simplicity, we'll exclude names of length <38, because we can
  //handle these with our more general check for link references at the end
  const fillerLength = 2 * Evm.Utils.ADDRESS_SIZE;
  let names = Object.values(newContexts)
    .filter(context => context.contractKind === "library")
    .map(context => context.contractName)
    .filter(name => name.length >= fillerLength - 3)
    //the -3 is for 2 leading underscores and 1 trailing
    .sort((name1, name2) => name2.length - name1.length);

  debug("names sorted");

  //now, we need to turn all these names into regular expressions, because,
  //unfortunately, str.replace() will only replace all if you use a /g regexp;
  //note that because names may contain '$', we need to escape them
  //(also we prepend "__" because that's the placeholder format)
  let regexps = names.map(name => new RegExp(escapeRegExp("__" + name), "g"));

  debug("regexps prepared");

  //having done so, we can do the replace for these names!
  const replacement = ".".repeat(fillerLength);
  for (let regexp of regexps) {
    for (let context of Object.values(newContexts)) {
      context.binary = context.binary.replace(regexp, replacement);
    }
  }

  debug("long replacements complete");

  //now we can do a generic replace that will catch all names of length
  //<40, while also catching the Solidity compiler's link reference format
  //as well as Truffle's.  Hooray!
  const genericRegexp = new RegExp("_.{" + (fillerLength - 2) + "}_", "g");
  //we're constructing the regexp /_.{38}_/g, but I didn't want to use a
  //literal 38 :P
  for (let context of Object.values(newContexts)) {
    context.binary = context.binary.replace(genericRegexp, replacement);
  }

  debug("short replacements complete");
  //now we must handle the delegatecall guard -- libraries' deployedBytecode will include
  //0s in place of their own address instead of a link reference at the
  //beginning, so we need to account for that too
  const pushAddressInstruction = (0x60 + Evm.Utils.ADDRESS_SIZE - 1).toString(
    16
  ); //"73"
  for (let context of Object.values(newContexts)) {
    if (context.contractKind === "library" && !context.isConstructor) {
      context.binary = context.binary.replace(
        "0x" + pushAddressInstruction + "00".repeat(Evm.Utils.ADDRESS_SIZE),
        "0x" + pushAddressInstruction + replacement
      );
    }
  }

  debug("extra library replacements complete");

  //now let's handle immutable references
  //(these are much nicer than link references due to not having to deal with the old format)
  for (let context of Object.values(newContexts)) {
    if (context.immutableReferences) {
      for (let variable of Object.values(context.immutableReferences)) {
        for (let { start, length } of <{ start: number; length: number }[]>(
          variable
        )) {
          //Goddammit TS
          let lowerStringIndex = 2 + 2 * start;
          let upperStringIndex = 2 + 2 * (start + length);
          context.binary =
            context.binary.slice(0, lowerStringIndex) +
            "..".repeat(length) +
            context.binary.slice(upperStringIndex);
        }
      }
    }
  }

  debug("immutables complete");

  //now: extract & decode all the cbor's.  we're going to use these for
  //two different purposes, so let's just get them all upfront.
  let cborInfos: { [contextHash: string]: CborInfo } = {};
  let decodedCbors: { [contextHash: string]: any } = {};
  //note: invalid cbor will be indicated in decodedCbors by the lack of an entry,
  //*not* by undefined or null, since there exists cbor for those :P

  for (const [contextHash, context] of Object.entries(newContexts)) {
    const cborInfo = extractCborInfo(context.binary);
    cborInfos[contextHash] = cborInfo;
    if (cborInfo) {
      try {
        //note this *will* throw if there's data left over,
        //which is what we want it to do
        const decoded: any = cbor.decodeFirstSync(cborInfo.cbor);
        decodedCbors[contextHash] = decoded;
      } catch {
        //just don't add it
      }
    }
  }

  debug("intial cbor processing complete");

  //now: if a context lacks a compiler, but a version can be found in the
  //cbor, add it.
  for (let [contextHash, context] of Object.entries(newContexts)) {
    if (!context.compiler && contextHash in decodedCbors) {
      context.compiler = detectCompilerInfo(decodedCbors[contextHash]);
    }
  }
  
  debug("versions complete");

  //one last step: where there's CBOR with a metadata hash, we'll allow the
  //CBOR to vary, aside from the length (note: ideally here we would *only*
  //dot-out the metadata hash part of the CBOR, but, well, it's not worth the
  //trouble to detect that; doing that could potentially get pretty involved)
  //note that if the code isn't Solidity, that's fine -- we just won't get
  //valid CBOR and will not end up adding to our list of regular expressions
  const externalCborInfos = Object.entries(cborInfos)
    .filter(
      ([contextHash, _cborInfo]) =>
        contextHash in decodedCbors &&
        isObjectWithHash(decodedCbors[contextHash])
    )
    .map(
      ([_contextHash, cborInfo]) => cborInfo
    );
  const cborRegexps = externalCborInfos.map(cborInfo => ({
    input: new RegExp(cborInfo.cborSegment, "g"), //hex string so no need for escape
    output: "..".repeat(cborInfo.cborLength) + cborInfo.cborLengthHex
  }));
  //HACK: we will replace *every* occurrence of *every* external CBOR occurring
  //in *every* context, in order to cover created contracts (including if there
  //are multiple or recursive ones)
  for (let context of Object.values(newContexts)) {
    for (let { input, output } of cborRegexps) {
      context.binary = context.binary.replace(input, output);
    }
  }

  debug("external wildcards complete");

  //finally, return this mess!
  return newContexts;
}

interface CborInfo {
  cborStart: number;
  cborLength: number;
  cborEnd: number;
  cborLengthHex: string;
  cbor: string;
  cborSegment: string;
}

function extractCborInfo(binary: string): CborInfo | null {
  debug("extracting cbor segement of %s", binary);
  const lastTwoBytes = binary.slice(2).slice(-2 * 2); //2 bytes * 2 for hex
  //the slice(2) there may seem unnecessary; it's to handle the possibility that the contract
  //has less than two bytes in its bytecode (that won't happen with Solidity, but let's be
  //certain)
  if (lastTwoBytes.length < 2 * 2) {
    return null; //don't try to handle this case!
  }
  const cborLength: number = parseInt(lastTwoBytes, 16);
  const cborEnd = binary.length - 2 * 2;
  const cborStart = cborEnd - cborLength * 2;
  //sanity check
  if (cborStart < 2) {
    //"0x"
    return null; //don't try to handle this case!
  }
  const cbor = binary.slice(cborStart, cborEnd);
  return {
    cborStart,
    cborLength,
    cborEnd,
    cborLengthHex: lastTwoBytes,
    cbor,
    cborSegment: cbor + lastTwoBytes
  };
}

function isObjectWithHash(decoded: any): boolean {
  if (typeof decoded !== "object") {
    return false;
  }
  //cbor sometimes returns maps and sometimes objects,
  //so let's make things consistent by converting to a map
  //(actually, is this true? borc did this, I think cbor
  //does too, but I haven't checked recently)
  if (!(decoded instanceof Map)) {
    decoded = new Map(Object.entries(decoded));
  }
  const hashKeys = ["bzzr0", "bzzr1", "ipfs"];
  return hashKeys.some(key => decoded.has(key));
}

<<<<<<< HEAD
export function makeContext(
  contract: Compilations.Contract,
  node: Ast.AstNode | undefined,
  compilation: Compilations.Compilation,
  isConstructor = false
): Context {
  const abi = Abi.normalize(contract.abi);
  const bytecode = isConstructor
    ? contract.bytecode
    : contract.deployedBytecode;
  const binary: string = Shims.NewToLegacy.forBytecode(bytecode);
  const hash = Conversion.toHexString(
    Evm.Utils.keccak256({
      type: "string",
      value: binary
    })
  );
  debug("hash: %s", hash);
  const fallback =
    <Abi.FallbackEntry>abi.find(abiEntry => abiEntry.type === "fallback") ||
    null; //TS is failing at inference here
  const receive =
    <Abi.ReceiveEntry>abi.find(abiEntry => abiEntry.type === "receive") || null; //and here
  return {
    context: hash,
    contractName: contract.contractName,
    binary,
    contractId: node ? node.id : undefined,
    linearizedBaseContracts: node ? node.linearizedBaseContracts : undefined,
    contractKind: contractKind(contract, node),
    immutableReferences: isConstructor
      ? undefined
      : contract.immutableReferences,
    isConstructor,
    abi: AbiDataUtils.computeSelectors(abi),
    payable: AbiDataUtils.abiHasPayableFallback(abi),
    fallbackAbi: { fallback, receive },
    compiler: compilation.compiler || contract.compiler,
    compilationId: compilation.id
  };
}

//attempts to determine if the given contract is a library or not
function contractKind(
  contract: Compilations.Contract,
  node?: Ast.AstNode
): Common.ContractKind {
  //first: if we have a node, use its listed contract kind
  if (node) {
    return node.contractKind;
  }
  //next: check the contract kind field on the contract object itself, if it exists.
  //however this isn't implemented yet so we'll skip it.
  //next: if we have no direct info on the contract kind, but we do
  //have the deployed bytecode, we'll use a HACK:
  //we'll assume it's an ordinary contract, UNLESS its deployed bytecode begins with
  //PUSH20 followed by 20 0s, in which case we'll assume it's a library
  //(note: this will fail to detect libraries from before Solidity 0.4.20)
  if (contract.deployedBytecode) {
    const deployedBytecode = Shims.NewToLegacy.forBytecode(
      contract.deployedBytecode
    );
    const pushAddressInstruction = (0x60 + Evm.Utils.ADDRESS_SIZE - 1).toString(
      16
    ); //"73"
    const libraryString =
      "0x" + pushAddressInstruction + "00".repeat(Evm.Utils.ADDRESS_SIZE);
    return deployedBytecode.startsWith(libraryString) ? "library" : "contract";
  }
  //finally, in the absence of anything to go on, we'll assume it's an ordinary contract
  return "contract";
=======
//returns undefined if no valid compiler info detected
//(if it detects solc but no version, it will not return
//a partial result, just undefined)
function detectCompilerInfo(decoded: any): CompilerVersion | undefined {
  if (typeof decoded !== "object") {
    return undefined;
  }
  //cbor sometimes returns maps and sometimes objects,
  //so let's make things consistent by converting to a map
  //(although see note above?)
  if (!(decoded instanceof Map)) {
    decoded = new Map(Object.entries(decoded));
  }
  if (!decoded.has("solc")) {
    //return undefined if the solc version field is not present
    //(this occurs if version <0.5.9)
    //currently no other language attaches cbor info, so, yeah
    return undefined;
  }
  const rawVersion = decoded.get("solc");
  if (typeof rawVersion === "string") {
    //for prerelease versions, the version is stored as a string.
    return {
      name: "solc",
      version: rawVersion
    };
  } else if (rawVersion instanceof Uint8Array && rawVersion.length === 3) {
    //for release versions, it's stored as a bytestring of length 3, with the
    //bytes being major, minor, patch. so we just join them with "." to form
    //a version string (although it's missing precise commit & etc).
    return {
      name: "solc",
      version: rawVersion.join(".")
    };
  } else {
    //return undefined on anything else
    return undefined;
  }
>>>>>>> a9ef283a
}<|MERGE_RESOLUTION|>--- conflicted
+++ resolved
@@ -2,13 +2,10 @@
 const debug = debugModule("codec:contexts:utils");
 
 import * as Evm from "@truffle/codec/evm";
-<<<<<<< HEAD
 import * as Compilations from "@truffle/codec/compilations";
 import * as Ast from "@truffle/codec/ast";
 import * as Conversion from "@truffle/codec/conversion";
-=======
 import { CompilerVersion } from "@truffle/codec/compiler";
->>>>>>> a9ef283a
 import { Context, Contexts } from "./types";
 import escapeRegExp from "lodash.escaperegexp";
 import * as cbor from "cbor";
@@ -296,7 +293,46 @@
   return hashKeys.some(key => decoded.has(key));
 }
 
-<<<<<<< HEAD
+//returns undefined if no valid compiler info detected
+//(if it detects solc but no version, it will not return
+//a partial result, just undefined)
+function detectCompilerInfo(decoded: any): CompilerVersion | undefined {
+  if (typeof decoded !== "object") {
+    return undefined;
+  }
+  //cbor sometimes returns maps and sometimes objects,
+  //so let's make things consistent by converting to a map
+  //(although see note above?)
+  if (!(decoded instanceof Map)) {
+    decoded = new Map(Object.entries(decoded));
+  }
+  if (!decoded.has("solc")) {
+    //return undefined if the solc version field is not present
+    //(this occurs if version <0.5.9)
+    //currently no other language attaches cbor info, so, yeah
+    return undefined;
+  }
+  const rawVersion = decoded.get("solc");
+  if (typeof rawVersion === "string") {
+    //for prerelease versions, the version is stored as a string.
+    return {
+      name: "solc",
+      version: rawVersion
+    };
+  } else if (rawVersion instanceof Uint8Array && rawVersion.length === 3) {
+    //for release versions, it's stored as a bytestring of length 3, with the
+    //bytes being major, minor, patch. so we just join them with "." to form
+    //a version string (although it's missing precise commit & etc).
+    return {
+      name: "solc",
+      version: rawVersion.join(".")
+    };
+  } else {
+    //return undefined on anything else
+    return undefined;
+  }
+}
+
 export function makeContext(
   contract: Compilations.Contract,
   node: Ast.AstNode | undefined,
@@ -368,44 +404,4 @@
   }
   //finally, in the absence of anything to go on, we'll assume it's an ordinary contract
   return "contract";
-=======
-//returns undefined if no valid compiler info detected
-//(if it detects solc but no version, it will not return
-//a partial result, just undefined)
-function detectCompilerInfo(decoded: any): CompilerVersion | undefined {
-  if (typeof decoded !== "object") {
-    return undefined;
-  }
-  //cbor sometimes returns maps and sometimes objects,
-  //so let's make things consistent by converting to a map
-  //(although see note above?)
-  if (!(decoded instanceof Map)) {
-    decoded = new Map(Object.entries(decoded));
-  }
-  if (!decoded.has("solc")) {
-    //return undefined if the solc version field is not present
-    //(this occurs if version <0.5.9)
-    //currently no other language attaches cbor info, so, yeah
-    return undefined;
-  }
-  const rawVersion = decoded.get("solc");
-  if (typeof rawVersion === "string") {
-    //for prerelease versions, the version is stored as a string.
-    return {
-      name: "solc",
-      version: rawVersion
-    };
-  } else if (rawVersion instanceof Uint8Array && rawVersion.length === 3) {
-    //for release versions, it's stored as a bytestring of length 3, with the
-    //bytes being major, minor, patch. so we just join them with "." to form
-    //a version string (although it's missing precise commit & etc).
-    return {
-      name: "solc",
-      version: rawVersion.join(".")
-    };
-  } else {
-    //return undefined on anything else
-    return undefined;
-  }
->>>>>>> a9ef283a
 }