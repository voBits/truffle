const path = require("path");
const CopyWebpackPlugin = require("copy-webpack-plugin");
const { CleanWebpackPlugin } = require("clean-webpack-plugin");
const webpack = require("webpack");
const pkg = require("./package.json");
const rootDir = path.join(__dirname, "../..");
const outputDir = path.join(__dirname, "build");
const truffleLibraryDirectory = path.join(
  __dirname,
  "../..",
  "node_modules",
  "@truffle/resolver",
  "solidity"
);

module.exports = {
  mode: "production",
  entry: {
    cli: path.join(
      __dirname,
      "../..",
      "node_modules",
      "@truffle/core",
      "cli.js"
    ),
    chain: path.join(
      __dirname,
      "../..",
      "node_modules",
      "@truffle/environment",
      "chain.js"
    ),
    analytics: path.join(
      __dirname,
      "../..",
      "node_modules",
      "@truffle/core",
      "lib",
      "services",
      "analytics",
      "main.js"
    ),
    library: path.join(
      __dirname,
      "../..",
      "node_modules",
      "@truffle/core",
      "index.js"
    ),
    consoleChild: path.join(
      __dirname,
      "../..",
      "node_modules",
      "@truffle/core",
      "lib",
      "console-child.js"
    ),
    commands: path.join(
      __dirname,
      "../..",
      "node_modules",
      "@truffle/core",
      "lib",
      "commands/index.js"
    )
  },

  target: "node",
  node: {
    // For this option, see here: https://github.com/webpack/webpack/issues/1599
    __dirname: false,
    __filename: false
  },
  context: rootDir,

  output: {
    path: outputDir,
    filename: "[name].bundled.js",
    library: "",
    libraryTarget: "commonjs"
  },
  devtool: "source-map",

  optimization: {
    minimize: false
  },

  module: {
    rules: [
      // ignores "#!/bin..." lines inside files
      {
        test: /\.js$/,
        include: [
          path.resolve(__dirname, "../core"),
          path.resolve(__dirname, "../environment")
        ],
        use: "shebang-loader"
      }
    ]
  },

  externals: [
    // truffle-config uses the original-require module.
    // Here, we leave it as an external, and use the original-require
    // module that's a dependency of Truffle instead.
    /^original-require$/,
<<<<<<< HEAD
    /^mocha$/,
    // this is the commands portion shared by cli.js and console-child.js
    /^\.\/commands.bundled.js$/
=======
    /^@truffle\/preserve-fs/,
    /^@truffle\/preserve-to-ipfs/,
    /^@truffle\/preserve-to-filecoin/,
    /^mocha$/
>>>>>>> f9c4aae6
  ],

  resolve: {
    alias: {
      "ws": path.join(__dirname, "./nil.js"),
      "bn.js": path.join(
        __dirname,
        "../..",
        "node_modules",
        "bn.js",
        "lib",
        "bn.js"
      ),
      "original-fs": path.join(__dirname, "./nil.js"),
      "scrypt": "js-scrypt"
    }
  },

  stats: {
    warnings: false
  },

  plugins: [
    new webpack.DefinePlugin({
      BUNDLE_VERSION: JSON.stringify(pkg.version),
      BUNDLE_CHAIN_FILENAME: JSON.stringify("chain.bundled.js"),
      BUNDLE_ANALYTICS_FILENAME: JSON.stringify("analytics.bundled.js"),
      BUNDLE_LIBRARY_FILENAME: JSON.stringify("library.bundled.js"),
      BUNDLE_CONSOLE_CHILD_FILENAME: JSON.stringify("consoleChild.bundled.js")
    }),

    // Put the shebang back on.
    new webpack.BannerPlugin({ banner: "#!/usr/bin/env node\n", raw: true }),

    // `truffle test`
    new CopyWebpackPlugin([
      {
        from: path.join(
          __dirname,
          "../..",
          "node_modules",
          "@truffle/core",
          "lib",
          "commands",
          "init",
          "initSource"
        ),
        to: "initSource"
      },
      {
        from: path.join(truffleLibraryDirectory, "Assert.sol")
      },
      {
        from: path.join(truffleLibraryDirectory, "AssertAddress.sol")
      },
      {
        from: path.join(truffleLibraryDirectory, "AssertAddressArray.sol")
      },
      {
        from: path.join(truffleLibraryDirectory, "AssertBalance.sol")
      },
      {
        from: path.join(truffleLibraryDirectory, "AssertBool.sol")
      },
      {
        from: path.join(truffleLibraryDirectory, "AssertBytes32.sol")
      },
      {
        from: path.join(truffleLibraryDirectory, "AssertBytes32Array.sol")
      },
      {
        from: path.join(truffleLibraryDirectory, "AssertGeneral.sol")
      },
      {
        from: path.join(truffleLibraryDirectory, "AssertInt.sol")
      },
      {
        from: path.join(truffleLibraryDirectory, "AssertIntArray.sol")
      },
      {
        from: path.join(truffleLibraryDirectory, "AssertString.sol")
      },
      {
        from: path.join(truffleLibraryDirectory, "AssertUint.sol")
      },
      {
        from: path.join(truffleLibraryDirectory, "AssertUintArray.sol")
      },
      {
        from: path.join(truffleLibraryDirectory, "NewSafeSend.sol")
      },
      {
        from: path.join(truffleLibraryDirectory, "OldSafeSend.sol")
      },
      {
        from: path.join(
          __dirname,
          "../..",
          "node_modules",
          "@truffle/core",
          "lib",
          "commands",
          "create",
          "templates/"
        ),
        to: "templates",
        flatten: true
      }
    ]),

    new CleanWebpackPlugin(),

    // Make web3 1.0 packable
    new webpack.IgnorePlugin(/^electron$/)
  ]
};<|MERGE_RESOLUTION|>--- conflicted
+++ resolved
@@ -104,16 +104,12 @@
     // Here, we leave it as an external, and use the original-require
     // module that's a dependency of Truffle instead.
     /^original-require$/,
-<<<<<<< HEAD
+    /^@truffle\/preserve-fs/,
+    /^@truffle\/preserve-to-ipfs/,
+    /^@truffle\/preserve-to-filecoin/,
     /^mocha$/,
     // this is the commands portion shared by cli.js and console-child.js
     /^\.\/commands.bundled.js$/
-=======
-    /^@truffle\/preserve-fs/,
-    /^@truffle\/preserve-to-ipfs/,
-    /^@truffle\/preserve-to-filecoin/,
-    /^mocha$/
->>>>>>> f9c4aae6
   ],
 
   resolve: {
