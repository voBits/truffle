--- conflicted
+++ resolved
@@ -176,18 +176,6 @@
       });
 
       describe("with an invalid git@ ssh", () => {
-<<<<<<< HEAD
-        it("fails", done => {
-          CommandRunner.run(
-            "unbox git@github.com:truffle-box/bare-boxer",
-            config,
-            () => {
-              const output = logger.contents();
-              assert(output.includes("Unbox failed!"));
-              done();
-            }
-          );
-=======
         it("logs an error", async () => {
           try {
             await CommandRunner.run(
@@ -196,9 +184,8 @@
             );
           } catch (_error) {
             const output = logger.contents();
-            assert(output.includes("doesn't exist."));
-          }
->>>>>>> a07923ae
+            assert(output.includes("Unbox failed!"));
+          }
         }).timeout(20000);
       });
 
@@ -250,18 +237,6 @@
 
     describe("with invalid input", () => {
       describe("invalid full url", () => {
-<<<<<<< HEAD
-        it("fails", done => {
-          CommandRunner.run(
-            "unbox https://github.com/truffle-box/bare-boxing",
-            config,
-            () => {
-              const output = logger.contents();
-              assert(output.includes("Unbox failed!"));
-              done();
-            }
-          );
-=======
         it("throws an error", async () => {
           try {
             await CommandRunner.run(
@@ -271,67 +246,36 @@
             assert(false, "This should have thrown an error.");
           } catch (_error) {
             const output = logger.contents();
-            assert(output.includes("doesn't exist."));
-          }
->>>>>>> a07923ae
+            assert(output.includes("Unbox failed!"));
+          }
         }).timeout(20000);
       });
 
       describe("invalid origin/master", () => {
-<<<<<<< HEAD
-        it("fails", done => {
-          CommandRunner.run("unbox truffle-box/bare-boxer", config, () => {
-            const output = logger.contents();
-            assert(output.includes("Unbox failed!"));
-            done();
-          });
-=======
         it("throws an error", async () => {
           try {
             await CommandRunner.run("unbox truffle-box/bare-boxer", config);
             assert(false, "This should have thrown an error.");
           } catch (_error) {
             const output = logger.contents();
-            assert(output.includes("doesn't exist."));
-          }
->>>>>>> a07923ae
+            assert(output.includes("Unbox failed!"));
+          }
         }).timeout(20000);
       });
 
       describe("invalid official truffle box", () => {
-<<<<<<< HEAD
-        it("fails", done => {
-          CommandRunner.run("unbox barer", config, () => {
-            const output = logger.contents();
-            assert(output.includes("Unbox failed!"));
-            done();
-          });
-=======
         it("throws an error", async () => {
           try {
             await CommandRunner.run("unbox barer", config);
             assert(false, "This should have thrown an error.");
           } catch (_error) {
             const output = logger.contents();
-            assert(output.includes("doesn't exist."));
-          }
->>>>>>> a07923ae
+            assert(output.includes("Unbox failed!"));
+          }
         }).timeout(20000);
       });
 
       describe("invalid git@ ssh", () => {
-<<<<<<< HEAD
-        it("fails", done => {
-          CommandRunner.run(
-            "unbox git@github.com:truffle-box/bare-boxer",
-            config,
-            () => {
-              const output = logger.contents();
-              assert(output.includes("Unbox failed!"));
-              done();
-            }
-          );
-=======
         it("throws an error", async () => {
           try {
             await CommandRunner.run(
@@ -341,23 +285,17 @@
             assert(false, "This should have thrown an error");
           } catch (error) {
             const output = logger.contents();
-            assert(output.includes("doesn't exist."));
-          }
->>>>>>> a07923ae
+            assert(output.includes("Unbox failed!"));
+          }
         }).timeout(20000);
       });
 
       describe("absolutePaths", () => {
-<<<<<<< HEAD
-        it("fails", done => {
-          CommandRunner.run("unbox bare:/path/to/subDir", config, () => {
-=======
         it("throws an error", async () => {
           try {
             await CommandRunner.run("unbox bare:/path/to/subDir", config);
             assert(false, "This should have thrown an error.");
           } catch (_error) {
->>>>>>> a07923ae
             const output = logger.contents();
             assert(output.includes("not allowed!"));
           }
@@ -365,16 +303,11 @@
       });
 
       describe("invalid box format", () => {
-<<<<<<< HEAD
-        it("fails", done => {
-          CommandRunner.run("unbox /bare/", config, () => {
-=======
         it("throws an error", async () => {
           try {
             await CommandRunner.run("unbox /bare/", config);
             assert(false, "This should have thrown an error.");
           } catch (_error) {
->>>>>>> a07923ae
             const output = logger.contents();
             assert(output.includes("invalid format"));
           }
