--- conflicted
+++ resolved
@@ -9,17 +9,7 @@
 const log = console.log;
 
 describe("Repeated compilation of contracts with inheritance [ @standalone ]", function () {
-<<<<<<< HEAD
-  let config,
-    sourcePaths,
-    artifactPaths,
-    initialTimes,
-    finalTimes,
-    output,
-    sources;
-=======
   let config, artifactPaths, initialTimes, finalTimes, output;
->>>>>>> eab3428a
   const mapping = {};
 
   const project = path.join(__dirname, "../../sources/inheritance");
@@ -127,11 +117,7 @@
   //                                      |
   // ------------------------------------------------------------
 
-<<<<<<< HEAD
-  it("Updates only Root when Root is touched", async function () {
-=======
   it("updates only Root when Root is touched", async function () {
->>>>>>> eab3428a
     this.timeout(30000);
 
     touchSource("Root.sol");
@@ -165,11 +151,7 @@
   //                                      |
   // ------------------------------------------------------------
 
-<<<<<<< HEAD
-  it("Updates Root and Library when Library is touched", async function () {
-=======
   it("updates Root and Library when Library is touched", async function () {
->>>>>>> eab3428a
     this.timeout(30000);
 
     touchSource("LibraryA.sol");
@@ -204,11 +186,7 @@
   //                                      |
   // ------------------------------------------------------------
 
-<<<<<<< HEAD
-  it("Updates Branch and Root when Branch is touched", async function () {
-=======
   it("updates Branch and Root when Branch is touched", async function () {
->>>>>>> eab3428a
     this.timeout(30000);
 
     touchSource("Branch.sol");
@@ -283,11 +261,7 @@
   //                                       |
   // ------------------------------------------------------------
 
-<<<<<<< HEAD
-  it("Updates LeafA, Branch and Root when LeafA is touched", async function () {
-=======
   it("updates everything except LibraryA and Abi when LeafC is touched", async function () {
->>>>>>> eab3428a
     this.timeout(30000);
 
     touchSource("LeafC.sol");
@@ -322,11 +296,7 @@
   //                                       |
   // ------------------------------------------------------------
 
-<<<<<<< HEAD
-  it("Updates everything except LibraryA when LeafC is touched", async function () {
-=======
   it("updates Root and Abi when Abi is touched", async function () {
->>>>>>> eab3428a
     this.timeout(30000);
 
     touchSource("Abi.abi.json");
