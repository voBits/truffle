{
  "name": "truffle",
  "description": "Truffle - Simple development framework for Ethereum",
  "author": "consensys.net",
  "homepage": "https://github.com/trufflesuite/truffle/",
  "repository": "https://github.com/trufflesuite/truffle/tree/master/packages/truffle",
  "bugs": {
    "url": "https://github.com/trufflesuite/truffle/issues"
  },
<<<<<<< HEAD
  "version": "5.1.1-alphaTez.0",
=======
  "version": "5.0.43",
>>>>>>> 18f422dc
  "main": "./build/library.bundled.js",
  "bin": {
    "truffle": "./build/cli.bundled.js"
  },
  "scripts": {
    "analyze": "./scripts/analyze.sh",
    "build": "yarn build-cli",
    "build-cli": "webpack --config ./cli.webpack.config.js",
    "postinstall": "node ./scripts/postinstall.js",
    "prepare": "yarn build",
    "publish:byoc": "node ./scripts/prereleaseVersion.js byoc-safe byoc",
    "publish:external-compiler": "node ./scripts/prereleaseVersion.js external-compiler external-compiler",
    "publish:next": "node ./scripts/prereleaseVersion.js next next",
    "publish:user-level-mnemonic": "node ./scripts/prereleaseVersion.js user-level-mnemonic user-level-mnemonic",
    "test": "./scripts/test.sh",
    "test:raw": "NO_BUILD=true mocha"
  },
  "dependencies": {
    "app-module-path": "^2.2.0",
    "mocha": "5.2.0",
    "original-require": "1.0.1"
  },
  "devDependencies": {
<<<<<<< HEAD
    "@truffle/box": "^1.0.43",
    "@truffle/contract": "^4.1.1-alphaTez.0",
    "@truffle/core": "^5.1.1-alphaTez.0",
    "@truffle/debugger": "^5.0.33",
=======
    "@truffle/box": "^1.0.44",
    "@truffle/contract": "^4.0.38",
    "@truffle/core": "^5.0.43",
    "@truffle/debugger": "^5.0.34",
    "@truffle/interface-adapter": "^0.3.1",
>>>>>>> 18f422dc
    "clean-webpack-plugin": "^0.1.16",
    "copy-webpack-plugin": "^4.0.1",
    "eslint": "^5.7.0",
    "fs-extra": "6.0.1",
    "ganache-core": "2.7.0",
    "glob": "^7.1.2",
    "husky": "^1.1.2",
    "imports-loader": "^0.8.0",
    "js-scrypt": "^0.2.0",
    "meta-npm": "^0.0.22",
    "meta-pkgs": "^0.2.0",
    "nyc": "^13.0.1",
    "prepend-file": "^1.3.1",
    "semver": "^5.6.0",
    "shebang-loader": "0.0.1",
    "stream-buffers": "^3.0.1",
    "tmp": "0.0.33",
    "web3": "1.2.1",
    "webpack": "^2.5.1",
    "webpack-bundle-analyzer": "^3.0.3",
    "yargs": "^8.0.2"
  },
  "publishConfig": {
    "access": "public"
  },
  "authors": [
    {
      "name": "Tim Coulter",
      "email": "tim@timothyjcoulter.com",
      "url": "https://github.com/tcoulter"
    }
  ],
  "namespace": "consensys"
}<|MERGE_RESOLUTION|>--- conflicted
+++ resolved
@@ -7,11 +7,7 @@
   "bugs": {
     "url": "https://github.com/trufflesuite/truffle/issues"
   },
-<<<<<<< HEAD
   "version": "5.1.1-alphaTez.0",
-=======
-  "version": "5.0.43",
->>>>>>> 18f422dc
   "main": "./build/library.bundled.js",
   "bin": {
     "truffle": "./build/cli.bundled.js"
@@ -35,18 +31,12 @@
     "original-require": "1.0.1"
   },
   "devDependencies": {
-<<<<<<< HEAD
-    "@truffle/box": "^1.0.43",
+    "@truffle/box": "^1.0.44",
+    "@truffle/contract": "^4.0.38",
     "@truffle/contract": "^4.1.1-alphaTez.0",
     "@truffle/core": "^5.1.1-alphaTez.0",
     "@truffle/debugger": "^5.0.33",
-=======
-    "@truffle/box": "^1.0.44",
-    "@truffle/contract": "^4.0.38",
-    "@truffle/core": "^5.0.43",
-    "@truffle/debugger": "^5.0.34",
     "@truffle/interface-adapter": "^0.3.1",
->>>>>>> 18f422dc
     "clean-webpack-plugin": "^0.1.16",
     "copy-webpack-plugin": "^4.0.1",
     "eslint": "^5.7.0",
