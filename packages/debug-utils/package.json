{
  "name": "@truffle/debug-utils",
<<<<<<< HEAD
  "version": "4.0.3-tezos.0",
  "description": "Integration utils for truffle/debugger",
  "dependencies": {
    "@truffle/codec": "^0.4.5-tezos.0",
=======
  "version": "4.0.3",
  "description": "Integration utils for truffle/debugger",
  "dependencies": {
    "@truffle/codec": "^0.5.0",
>>>>>>> 7e6e741f
    "@trufflesuite/chromafi": "^2.1.2",
    "chalk": "^2.4.2",
    "debug": "^4.1.0",
    "highlight.js": "^9.15.8",
    "highlightjs-solidity": "^1.0.12",
    "node-dir": "0.1.17"
  },
  "main": "index.js",
  "scripts": {
    "test": "mocha"
  },
  "repository": "https://github.com/trufflesuite/truffle/tree/master/packages/debug-utils",
  "author": "Truffle Suite <inquiry@trufflesuite.com>",
  "license": "MIT",
  "bugs": {
    "url": "https://github.com/trufflesuite/truffle/issues"
  },
  "homepage": "https://github.com/trufflesuite/truffle/tree/master/packages/debug-utils#readme",
  "publishConfig": {
    "access": "public"
  },
  "devDependencies": {
    "chai": "^4.2.0",
    "mocha": "^6.1.4",
    "safe-eval": "^0.4.1"
  }
}<|MERGE_RESOLUTION|>--- conflicted
+++ resolved
@@ -1,16 +1,9 @@
 {
   "name": "@truffle/debug-utils",
-<<<<<<< HEAD
   "version": "4.0.3-tezos.0",
   "description": "Integration utils for truffle/debugger",
   "dependencies": {
-    "@truffle/codec": "^0.4.5-tezos.0",
-=======
-  "version": "4.0.3",
-  "description": "Integration utils for truffle/debugger",
-  "dependencies": {
     "@truffle/codec": "^0.5.0",
->>>>>>> 7e6e741f
     "@trufflesuite/chromafi": "^2.1.2",
     "chalk": "^2.4.2",
     "debug": "^4.1.0",
