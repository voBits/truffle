--- conflicted
+++ resolved
@@ -13,14 +13,7 @@
   "scripts": {
     "compile": "sh -c \"mkdir -p ./dist\" && browserify --debug ./index.js | exorcist ./dist/truffle-contract.js.map > ./dist/truffle-contract.js && uglifyjs ./dist/truffle-contract.js -o ./dist/truffle-contract.min.js",
     "prepare": "yarn compile",
-<<<<<<< HEAD
-    "publish:next": "node ../truffle/scripts/prereleaseVersion.js next next",
-    "test": "bash ./scripts/test.sh",
-    "test:debug": "$(yarn bin)/mocha --inspect-brk",
-    "test:trace": "$(yarn bin)/mocha --trace-warnings"
-=======
     "publish:next": "node ../truffle/scripts/prereleaseVersion.js next next"
->>>>>>> 27b5eaae
   },
   "typings": "./typings/index.d.ts",
   "dependencies": {
