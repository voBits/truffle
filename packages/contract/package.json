--- conflicted
+++ resolved
@@ -8,11 +8,7 @@
   "bugs": {
     "url": "https://github.com/trufflesuite/truffle/issues"
   },
-<<<<<<< HEAD
-  "version": "4.1.1-alphaTez.0",
-=======
   "version": "4.1.1",
->>>>>>> 9245df7a
   "main": "index.js",
   "scripts": {
     "compile": "mkdir -p dist && browserify ./index.js -o ./dist/truffle-contract.js && uglifyjs ./dist/truffle-contract.js -o ./dist/truffle-contract.min.js",
@@ -24,17 +20,10 @@
   },
   "typings": "./typings/index.d.ts",
   "dependencies": {
-<<<<<<< HEAD
-    "@truffle/blockchain-utils": "^0.0.15",
+    "@truffle/blockchain-utils": "^0.0.16",
     "@truffle/contract-schema": "^3.1.1-alphaTez.0",
     "@truffle/error": "^0.0.10-alphaTez.0",
-    "@truffle/interface-adapter": "^0.3.3",
-=======
-    "@truffle/blockchain-utils": "^0.0.16",
-    "@truffle/contract-schema": "^3.0.19",
-    "@truffle/error": "^0.0.8",
     "@truffle/interface-adapter": "^0.4.0",
->>>>>>> 9245df7a
     "bignumber.js": "^7.2.1",
     "ethereum-ens": "^0.7.7",
     "ethers": "^4.0.0-beta.1",
