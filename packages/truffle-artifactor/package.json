{
  "name": "truffle-artifactor",
  "version": "4.0.0-beta.0",
  "description": "A contract packager for Ethereum and Javascript",
  "author": "Tim Coulter",
  "main": "./index.js",
  "private": false,
  "scripts": {
    "test": "mocha"
  },
  "repository": {
    "type": "git",
    "url": "https://github.com/trufflesuite/truffle-artifactor.git"
  },
  "license": "MIT",
  "devDependencies": {
    "chai": "4.1.2",
<<<<<<< HEAD
    "ganache-cli": "6.1.6",
=======
    "ganache-cli": "6.1.8",
>>>>>>> d3428919
    "mocha": "5.2.0",
    "require-nocache": "^1.0.0",
    "solc": "0.4.24",
    "temp": "^0.8.3",
    "truffle-blockchain-utils": "^0.0.5",
    "web3": "1.0.0-beta.35"
  },
  "dependencies": {
    "async": "2.6.1",
    "debug": "^3.1.0",
    "fs-extra": "6.0.1",
    "lodash": "4.17.10",
    "truffle-contract": "^4.0.0-beta.0",
    "truffle-contract-schema": "^3.0.0-beta.0",
    "truffle-expect": "^0.0.4"
  },
  "publishConfig": {
    "access": "public"
  },
  "gitHead": "07967b472112f1c771ebbc90319781454cf9331b"
}<|MERGE_RESOLUTION|>--- conflicted
+++ resolved
@@ -15,11 +15,7 @@
   "license": "MIT",
   "devDependencies": {
     "chai": "4.1.2",
-<<<<<<< HEAD
-    "ganache-cli": "6.1.6",
-=======
     "ganache-cli": "6.1.8",
->>>>>>> d3428919
     "mocha": "5.2.0",
     "require-nocache": "^1.0.0",
     "solc": "0.4.24",
