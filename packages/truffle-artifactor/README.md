> _“It's not improbable that a man may receive more solid satisfaction from pudding while he is alive than from praise after he is dead”_

-- Chinese Proverb

### Ether Pudding

Ether Pudding (or just “Pudding”) is a packager and build artifact manager for Ethereum and Javascript. It turns ABIs, binaries, deployed addresses, etc. into Javascript files you can include in your project with simply a `require`. e.g., it lets you do this:


```javascript
var MyContract = require("./MyContract.sol.js");
MyContract.setProvider(someWeb3Provider);
MyContract.deployed().doStuff().then(function(tx) {
  // We just talked to the ethereum network!
});
```

👏

### Features

* Manages contract ABIs, binaries and deployed addresses, so you don't have to.
* Packages up build artifacts into `.sol.js` files, which can then be included in your project with a simple `require`.
* Includes multiple versions of the same contract in a single package, automatically detecting which artifacts to use based on the network version (more on this below).
* Manages library addresses for linked libraries.

See the following discussion for more features.

### The State of Web3: A Discussion

We can't go on without noting that Pudding was originally created to be an easier-to-use contract abstraction for Web3. However, Web3 [plans to include a lot of Pudding's features](https://github.com/ethereum/EIPs/issues/68) (like promises) and so Pudding has pivoted to focus on package management. Pudding's original abstraction API still exists, but will be replaced with Web3's once the related EIP has been merged and published.

Some of the features Pudding provides over the current abstraction:

* Synchronized transactions, so your app/tests won’t receive their callbacks until the transactions have been processed.
* Promises. No more callback hell.
* Default values for transactions, like `from` address or `gas`.

### Install

```
$ npm install ether-pudding
```

### Usage

Pudding consists of two parts: The code generator that generates your `.sol.js` files, and then the `.sol.js` files themselves.

#### Generator

Generate `.sol.js` files given a contract name and contract data, structured as an object. This will save a `.sol.js` file into the destination directory for each contract specified.

**Note:** Pudding (the generator) isn't intended to be used in the browser or in a package manager like browserify or webpack. The resultant `.sol.js` files **_are_** well suited for the browser, however.

```javascript
var Pudding = require("ether-pudding");

var contract_data = {
	abi: ...,              // Array; required.
	unlinked_binary: "..." // String; optional.
	address: "..."         // String; optional.
};

Pudding.save(contract_data, "./MyContract.sol.js").then(function() {
  // The file ./MyContract.sol.js now exists, which you can
  // import into your project like any other Javascript file.
});
```

Note that in the example above, there are three important pieces of data:

* `abi`: The ABI of your contract, provided by the solidity compiler.
* `unlinked_binary`: The compiled binary code of your contract. Ensure that if your contract relies on libraries to be linked, you pass in the *unlinked* version here.
* `address`: An address this contract is deployed to, if it's a singleton.

#### Using `.sol.js` Files

Once a `.sol.js` file has been created, using it is easy. These abstractions use Web3 under the hood, and so will need a provider set just like Web3:

```javascript
var provider = new Web3.providers.HttpProvider("http://localhost:8545");

var MyContract = require("./MyContract.sol.js");
MyContract.setProvider(provider);
```

<<<<<<< HEAD
You'll receive errors if you try to make a transaction without a Web3 provider set.
=======
Just like Web3, the contract abstraction will need a reference to your Web3 provider. You'll receive errors if you try to make a transaction without a Web3 provider set.
>>>>>>> d3be52f2

See [Interacting With Your Contracts](https://github.com/ConsenSys/ether-pudding#interacting-with-your-contracts) below for details on how to use the newly created `MyContract` object.

#### Interacting With Your Contracts

Let's explore Pudding contract classes via MetaCoin contract described in [Dapps For Beginners](https://dappsforbeginners.wordpress.com/tutorials/your-first-dapp/):

```javascript
// Require the package
var MetaCoin = require("./path/to/MetaCoin.sol.js");

// Remember to set the Web3 provider (see above).
MetaCoin.setProvider(provider);

// In this scenario, two users will send MetaCoin back and forth, showing
// how Pudding allows for easy control flow.
var account_one = "5b42bd01ff...";
var account_two = "e1fd0d4a52...";

// Note our MetaCoin contract exists at a specific address.
var contract_address = "8e2e2cf785...";
var coin = MetaCoin.at(contract_address);

// Make a transaction that calls the function `sendCoin`, sending 3 MetaCoin
// to the account listed as account_two.
coin.sendCoin(account_two, 3, {from: account_one}).then(function(tx) {
  // This code block will not be executed until Pudding has verified
  // the transaction has been processed and it is included in a mined block.
  // Pudding will error if the transaction hasn't been processed in 120 seconds.

  // Since we're using promises, we can return a promise for a call that will
  // check account two's balance.
  return coin.balances.call(account_two);
}).then(function(balance_of_account_two) {
  alert("Balance of account two is " + balance_of_account_two + "!"); // => 3

  // But maybe too much was sent. Let's send some back.
  // Like before, will create a transaction that returns a promise, where
  // the callback won't be executed until the transaction has been processed.
  return coin.sendCoin(account_one, 1.5, {from: account_two});
}).then(function(tx) {
  // Again, get the balance of account two
  return coin.balances.call(account_two)
}).then(function(balance_of_account_two) {
  alert("Balance of account two is " + balance_of_account_two + "!") // => 1.5
}).catch(function(err) {
  // Easily catch all errors along the whole execution.
  alert("ERROR! " + err.message);
});
```

Pudding manages your contract's binary code as well, so you can easily deploy new contracts of the same type using the abstraction:

```javascript
MetaCoin.new().then(function(coin) {
  // From here, the example becomes just like the above.
  // Note that coin.address is the address of the newly created contract.
  return coin.sendCoin(...);
)}.catch(function(err) {
  console.log("Error creating contract!");
  console.log(err.stack);
)};
```

#### More Examples

* [Extending Pudding contract classes](https://github.com/ConsenSys/ether-pudding/wiki/Extending-Pudding-Classes)
* [Setting global contract-level and instance-level defaults](https://github.com/ConsenSys/ether-pudding/wiki/Setting-global,-contract-level-and-instance-level-defaults)
* [When not to use synchronized transactions, and how to do it](https://github.com/ConsenSys/ether-pudding/wiki/When-not-to-use-synchronized-transactions,-and-how-to-do-it)

### Pudding API

#### `Pudding.save([contract_name,] contract_data, filename, options)`

Save contract data as a `.sol.js` file. Returns a Promise.

* `contract_name`: String. Optional. Name of contract class to be created.
* `contract_data`: Object. Example:

    ```javascript
    {
      abi: ...,              // Array; required.
      unlinked_binary: "..." // String; optional.
      address: "..."         // String; optional.
    }
    ```

    Note: `save()` will also accept an already `require`'d contract object. i.e.,

    ```javascript
    var MyContract = require("./path/to/MyContract.sol.js");

    Pudding.save(MyContract, ...).then(...);
    ```

* `filename`: Path to save contract file.
* `options`: Object. See below.

The `options` object takes two parameters:

* `options.overwrite`: Boolean. Overwrite the existing contract file if it exists. If true, will ignore previously-saved contract data in the existing file. If false, will create a new contract file and merge in the contract data passed to `save()`.
* `options.network_id`: String. Will save the contract data passed to `save()` under the specified network id. If no network id is specified, will use network `"default"`. See discussion a about network id's below.

The contract name is only important in the source code that gets generated, which will appear in error messages. If `contract_name` is not present it will default to "Contract".

#### `Pudding.saveAll(contracts, directory, options)`

Save many contracts to the filesystem at once. Returns a Promise.

* `contracts`: Object. Keys are the contract names and the values are `contract_data` objects, as in the `save()` function above:

    ```javascript
    {
      "MyContract": {
        "abi": ...,
        "unlinked_binary": ...
      }
      "AnotherContract": {
        // ...
      }
    }
    ```

* `directory`: String. Destination directory. Files will be saved via `<contract_name>.sol.js` within that directory.
* `options`: Object. Same options listed in `save()` above.

#### `Pudding.generate([contract_name,] networks)`

Generate the source code that populates the `.sol.js` file. Returns a String.

* `contract_name`: String. Optional. Name of the contract to generate.
* `networks`: Object. Contains the information about this contract for each network, keyed by the network id.

    ```javascript
    {
      "live": {
        "abi": ...,
        "unlinked_binary": ...,
        "address": ...
      },
      "morden": {
        "abi": ...,
        "unlinked_binary": ...,
        "address": ...
      },
      "1337": {
        "abi": ...,
        "unlinked_binary": ...,
        "address": ...
      }
    }
    ```

    Note that each ABI, unlinked_binary and address refer to the same contract, but deployed on different networks. If no network ids are present -- i.e., a `contract_data` object was passed instead -- then `generate()` will automatically use that data for the default network. i.e.,

    ```javascript
    Pudding.generate("MyContract", {
      "abi": ...,
      "unlinked_binary": ...
    });
    ```

The contract name is only important here in the source code that gets generated, which will appear in error messages. If `contract_name` is not present it will default to "Contract".

#### `Pudding.whisk([contract_name,] networks)`

Like `generate()`, this function will create the source code that populates the `.sol.js` file, but instead of returning it as a string it will import it and return an object ready for use. Parameters are the same as `generate()`.

The contract name is only important here in the source code that gets generated, which will appear in error messages. If `contract_name` is not present it will default to "Contract".

```javascript
// Couple examples:

// Whisk in different networks:
var MyContract = Pudding.whisk("MyContract", {
  "live": {
    "abi": ...
    "unlinked_binary": ...
    "address": ...
  },
  "morden": {
    // ...
  }
});

// Or whisk in a single network using the default contract name:
var MyContract = Pudding.whisk({
  "abi": ...,
  "unlinked_binary": ...,
  "address": ...
});

// Then, use the class immediately:
MyContract.setProvider(someWeb3Provider);
MyContract.defaults({
  from: "0xabcd..."
});
MyContract.new().then(...);
```

### Running Tests

```
$ npm test
```

### License

MIT<|MERGE_RESOLUTION|>--- conflicted
+++ resolved
@@ -84,11 +84,7 @@
 MyContract.setProvider(provider);
 ```
 
-<<<<<<< HEAD
 You'll receive errors if you try to make a transaction without a Web3 provider set.
-=======
-Just like Web3, the contract abstraction will need a reference to your Web3 provider. You'll receive errors if you try to make a transaction without a Web3 provider set.
->>>>>>> d3be52f2
 
 See [Interacting With Your Contracts](https://github.com/ConsenSys/ether-pudding#interacting-with-your-contracts) below for details on how to use the newly created `MyContract` object.
 
