{
  "name": "@truffle/external-compile",
  "description": "Wrapper to compile Truffle contracts with arbitrary shell command",
  "license": "MIT",
  "author": "g. nicholas d'andrea <gnidan@users.noreply.github.com>",
  "homepage": "https://github.com/trufflesuite/truffle#readme",
  "repository": "https://github.com/trufflesuite/truffle/tree/master/packages/external-compile",
  "bugs": {
    "url": "https://github.com/trufflesuite/truffle/issues"
  },
<<<<<<< HEAD
  "version": "1.0.21-alphaTez.0",
=======
  "version": "1.0.21",
>>>>>>> 26ccd93b
  "main": "index.js",
  "scripts": {
    "test": "mocha"
  },
  "dependencies": {
<<<<<<< HEAD
    "@truffle/contract-schema": "^3.1.1-alphaTez.0",
    "@truffle/expect": "^0.0.14-alphaTez.0",
=======
    "@truffle/contract-schema": "^3.0.18",
    "@truffle/expect": "^0.0.12",
>>>>>>> 26ccd93b
    "debug": "^4.1.0",
    "glob": "^7.1.2",
    "web3-utils": "1.2.2"
  },
  "devDependencies": {
    "chai": "4.2.0",
    "mocha": "5.2.0",
    "temp": "^0.8.3"
  },
  "keywords": [
    "ethereum",
    "smart-contract",
    "truffle"
  ],
  "publishConfig": {
    "access": "public"
  }
}<|MERGE_RESOLUTION|>--- conflicted
+++ resolved
@@ -8,23 +8,14 @@
   "bugs": {
     "url": "https://github.com/trufflesuite/truffle/issues"
   },
-<<<<<<< HEAD
-  "version": "1.0.21-alphaTez.0",
-=======
   "version": "1.0.21",
->>>>>>> 26ccd93b
   "main": "index.js",
   "scripts": {
     "test": "mocha"
   },
   "dependencies": {
-<<<<<<< HEAD
     "@truffle/contract-schema": "^3.1.1-alphaTez.0",
     "@truffle/expect": "^0.0.14-alphaTez.0",
-=======
-    "@truffle/contract-schema": "^3.0.18",
-    "@truffle/expect": "^0.0.12",
->>>>>>> 26ccd93b
     "debug": "^4.1.0",
     "glob": "^7.1.2",
     "web3-utils": "1.2.2"
