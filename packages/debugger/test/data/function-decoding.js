--- conflicted
+++ resolved
@@ -7,11 +7,7 @@
 
 import { prepareContracts, lineOf } from "../helpers";
 import Debugger from "lib/debugger";
-<<<<<<< HEAD
-import { Utils as TruffleCodecUtils } from "@truffle/codec";
-=======
 import * as Codec from "@truffle/codec";
->>>>>>> a962a994
 
 import solidity from "lib/solidity/selectors";
 
@@ -211,11 +207,7 @@
 
     await session.continueUntilBreakpoint();
 
-<<<<<<< HEAD
-    const variables = TruffleCodecUtils.Conversion.nativizeVariables(
-=======
     const variables = Codec.Format.Utils.Inspect.nativizeVariables(
->>>>>>> a962a994
       await session.variables()
     );
 
@@ -254,11 +246,7 @@
 
     await session.continueUntilBreakpoint();
 
-<<<<<<< HEAD
-    const variables = TruffleCodecUtils.Conversion.nativizeVariables(
-=======
     const variables = Codec.Format.Utils.Inspect.nativizeVariables(
->>>>>>> a962a994
       await session.variables()
     );
 
