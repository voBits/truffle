{
  "name": "@truffle/debugger",
  "description": "Core functionality for debugging Solidity files built with Truffle",
  "license": "MIT",
  "author": "Tim Coulter <tim@trufflesuite.com>",
  "homepage": "https://github.com/trufflesuite/truffle/tree/master/packages/debugger#readme",
  "repository": "https://github.com/trufflesuite/truffle/tree/master/packages/debugger",
  "bugs": {
    "url": "https://github.com/trufflesuite/truffle/issues"
  },
  "version": "5.0.33",
  "main": "dist/debugger.js",
  "scripts": {
    "build": "webpack --config webpack/webpack.config.js",
    "docs": "esdoc",
    "prepare": "yarn build",
    "start": "node ./webpack/dev-server.js",
    "test": "mocha-webpack --webpack-config webpack/webpack.config-test.js --recursive",
    "test:coverage": "nyc mocha-webpack --webpack-config webpack/webpack.config-test.js --recursive",
    "test:debug": "NODE_ENV=testing node --inspect ./node_modules/.bin/mocha-webpack --webpack-config webpack/webpack.config-test.js --recursive"
  },
  "dependencies": {
    "@truffle/code-utils": "^1.2.9",
<<<<<<< HEAD
    "@truffle/expect": "^0.0.11",
    "@truffle/solidity-utils": "^1.2.5",
    "@truffle/codec": "^0.1.0",
=======
    "@truffle/codec": "^3.0.12",
    "@truffle/expect": "^0.0.12",
    "@truffle/solidity-utils": "^1.2.6",
>>>>>>> 73997d60
    "bn.js": "^4.11.8",
    "debug": "^4.1.0",
    "json-pointer": "^0.6.0",
    "lodash.sum": "^4.0.2",
    "redux": "^3.7.2",
    "redux-cli-logger": "^2.0.1",
    "redux-saga": "1.0.0",
    "remote-redux-devtools": "^0.5.12",
    "reselect-tree": "^1.3.1",
    "web3": "1.2.1",
    "web3-eth-abi": "1.2.1"
  },
  "devDependencies": {
    "@truffle/artifactor": "^4.0.36",
    "@truffle/box": "^1.0.43",
    "@truffle/debug-utils": "^1.0.19",
    "@truffle/migrate": "^3.0.38",
    "@truffle/resolver": "^5.0.18",
    "@truffle/workflow-compile": "^2.1.10",
    "async": "2.6.1",
    "babel-core": "^6.26.0",
    "babel-loader": "^7.1.2",
    "babel-plugin-transform-object-rest-spread": "^6.26.0",
    "babel-plugin-transform-runtime": "^6.23.0",
    "babel-preset-env": "^1.6.1",
    "babel-runtime": "^6.26.0",
    "chai": "4.2.0",
    "change-case": "^3.0.2",
    "esdoc": "^1.0.4",
    "esdoc-ecmascript-proposal-plugin": "^1.0.0",
    "esdoc-standard-plugin": "^1.0.0",
    "express": "^4.16.2",
    "faker": "^4.1.0",
    "fs-extra": "6.0.1",
    "ganache-core": "2.7.0",
    "istanbul-instrumenter-loader": "^3.0.1",
    "mocha": "5.2.0",
    "mocha-webpack": "^1.1.0",
    "node-interval-tree": "^1.3.3",
    "nyc": "^13.0.1",
    "remotedev-server": "^0.3.1",
    "webpack": "^3.8.1",
    "webpack-dev-middleware": "^2.0.4",
    "webpack-merge": "^4.1.1",
    "webpack-node-externals": "^1.6.0",
    "write-file-webpack-plugin": "^4.2.0"
  },
  "keywords": [
    "debugger",
    "ethereum",
    "solidity",
    "truffle"
  ],
  "publishConfig": {
    "access": "public"
  }
}<|MERGE_RESOLUTION|>--- conflicted
+++ resolved
@@ -21,15 +21,9 @@
   },
   "dependencies": {
     "@truffle/code-utils": "^1.2.9",
-<<<<<<< HEAD
-    "@truffle/expect": "^0.0.11",
-    "@truffle/solidity-utils": "^1.2.5",
     "@truffle/codec": "^0.1.0",
-=======
-    "@truffle/codec": "^3.0.12",
     "@truffle/expect": "^0.0.12",
     "@truffle/solidity-utils": "^1.2.6",
->>>>>>> 73997d60
     "bn.js": "^4.11.8",
     "debug": "^4.1.0",
     "json-pointer": "^0.6.0",
