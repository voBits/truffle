--- conflicted
+++ resolved
@@ -17,11 +17,7 @@
 
 import BN from "bn.js";
 import Web3 from "web3"; //just for utils!
-<<<<<<< HEAD
-import { Utils as CodecUtils } from "@truffle/codec";
-=======
 import * as Codec from "@truffle/codec";
->>>>>>> a962a994
 
 import Web3Adapter from "../adapter";
 
@@ -75,11 +71,7 @@
   } else {
     let storageAddress = Web3.utils.isAddress(receipt.contractAddress)
       ? receipt.contractAddress
-<<<<<<< HEAD
-      : CodecUtils.EVM.ZERO_ADDRESS;
-=======
       : Codec.Evm.Utils.ZERO_ADDRESS;
->>>>>>> a962a994
     yield put(
       actions.receiveCall({
         binary: tx.input,
