import debugModule from "debug";
const debug = debugModule("debugger:stacktrace:selectors");

import { createSelectorTree, createLeaf } from "reselect-tree";

import evm from "lib/evm/selectors";
import solidity from "lib/solidity/selectors";

import jsonpointer from "json-pointer";
import zipWith from "lodash.zipwith";
import { popNWhere } from "lib/helpers";
import * as Codec from "@truffle/codec";

const identity = (x) => x;

function generateReport(callstack, location, status, message) {
  //step 1: shift everything over by 1 and recombine :)
  let locations = callstack.map((frame) => frame.calledFromLocation);
  //remove initial null, add final location on end
  locations.shift();
  locations.push(location);
  debug("locations: %O", locations);
  const names = callstack.map(({ functionName, contractName, address }) => ({
    functionName,
    contractName,
<<<<<<< HEAD
=======
    address,
>>>>>>> 6742c7c0
  }));
  debug("names: %O", names);
  let report = zipWith(locations, names, (location, nameInfo) => ({
    ...nameInfo,
    location,
  }));
  //finally: set the status in the top frame
  //and the message in the bottom
  if (status !== null) {
    report[report.length - 1].status = status;
  }
  if (message !== undefined) {
    report[0].message = message;
  }
  return report;
}

function createMultistepSelectors(stepSelector) {
  return {
    /**
     * .location
     */
    location: {
      /**
       * .source
       */
      source: createLeaf([stepSelector.source], identity),
      /**
       * .sourceRange
       */
      sourceRange: createLeaf([stepSelector.sourceRange], identity),
      /**
       * .node
       */
      node: createLeaf([stepSelector.node], identity),
      /**
       * .pointer
       */
      pointer: createLeaf([stepSelector.pointer], identity),
    },

    /**
     * .strippedLocation
     */
    strippedLocation: createLeaf(
      ["./location/source", "./location/sourceRange"],
      ({ id, compilationId, sourcePath }, sourceRange) => ({
        source: { id, compilationId, sourcePath },
        sourceRange,
      })
    ),

    /**
     * .contractNode
     * WARNING: ad-hoc selector only meant to be used
     * when you're on a function node!
     * should probably be replaced by something better;
     * the data submodule handles these things a better way
     */
    contractNode: createLeaf(
      ["./location/source", "./location/pointer"],
      ({ ast }, pointer) =>
        pointer
          ? jsonpointer.get(
              ast,
              pointer.replace(/\/nodes\/\d+$/, "") //cut off end
            )
          : ast
    ),
  };
}

let stacktrace = createSelectorTree({
  /**
   * stacktrace.state
   */
  state: (state) => state.stacktrace,

  /**
   * stacktrace.current
   */
  current: {
    /**
     * stacktrace.current.callstack
     */
    callstack: createLeaf(["/state"], (state) => state.proc.callstack),

    /**
     * stacktrace.current.returnCounter
     */
    returnCounter: createLeaf(["/state"], (state) => state.proc.returnCounter),

    /**
     * stacktrace.current.lastPosition
     */
    lastPosition: createLeaf(["/state"], (state) => state.proc.lastPosition),

    /**
     * stacktrace.current.innerReturnPosition
     */
    innerReturnPosition: createLeaf(
      ["/state"],
      (state) => state.proc.innerReturnPosition
    ),

    /**
     * stacktrace.current.innerReturnStatus
     */
    innerReturnStatus: createLeaf(
      ["/state"],
      (state) => state.proc.innerReturnStatus
    ),

    ...createMultistepSelectors(solidity.current),

    /**
     * stacktrace.current.willJumpIn
     */
    willJumpIn: createLeaf(
      [solidity.current.willJump, solidity.current.jumpDirection],
      (willJump, jumpDirection) => willJump && jumpDirection === "i"
    ),

    /**
     * stacktrace.current.willJumpOut
     */
    willJumpOut: createLeaf(
      [solidity.current.willJump, solidity.current.jumpDirection],
      (willJump, jumpDirection) => willJump && jumpDirection === "o"
    ),

    /**
     * stacktrace.current.willCall
     * note: includes creations!
     */
    willCall: createLeaf([solidity.current.willCall], identity),

    /**
     * stacktrace.current.context
     */
    context: createLeaf([evm.current.context], identity),

    /**
     * stacktrace.current.callContext
     */
    callContext: createLeaf([evm.current.step.callContext], identity),

    /**
     * stacktrace.current.willReturn
     */
    willReturn: createLeaf([solidity.current.willReturn], identity),

    /**
     * stacktrace.current.returnStatus
     */
    returnStatus: createLeaf([evm.current.step.returnStatus], identity),

    /**
     * stacktrace.current.address
     * Initial call can't be a delegate, so we just use the storage address
     * (thus allowing us to handle both calls & creates in one)
     */
    address: createLeaf([evm.current.call], (call) => call.storageAddress),

    /**
     * stacktrace.current.callAddress
     *
     * Covers both calls and creates
     * NOTE: for this selector, we treat delegates just like any other call!
     * we want to report the *code* address here, not the storage address
     * (exception: for creates we report the storage address, as that's where
     * the code *will* live)
     */
    callAddress: createLeaf(
      [
        evm.current.step.isCall,
        evm.current.step.isCreate,
        evm.current.step.callAddress,
        evm.current.step.createdAddress,
      ],
      (isCall, isCreate, callAddress, createdAddress) => {
        if (isCall) {
          return callAddress;
        } else if (isCreate) {
          if (createdAddress !== Codec.Evm.Utils.ZERO_ADDRESS) {
            return createdAddress;
          } else {
            return undefined; //if created address appears to be 0, omit it
          }
        } else {
          return null; //I guess??
        }
      }
    ),

    /**
     * stacktrace.current.revertString
     * Crudely decodes the current revert string.
     * Not meant to account for crazy things, just there to produce
     * a simple string.
     */
    revertString: createLeaf(
      [evm.current.step.returnValue],
      (rawRevertMessage) => {
        let revertDecodings = Codec.decodeRevert(
          Codec.Conversion.toBytes(rawRevertMessage)
        );
        if (
          revertDecodings.length === 1 &&
          revertDecodings[0].kind === "revert"
        ) {
          let revertStringInfo = revertDecodings[0].arguments[0].value.value;
          switch (revertStringInfo.kind) {
            case "valid":
              return revertStringInfo.asString;
            case "malformed":
              //turn into a JS string while smoothing over invalid UTF-8
              //slice 2 to remove 0x prefix
              return Buffer.from(
                revertStringInfo.asHex.slice(2),
                "hex"
              ).toString();
          }
        } else {
          return undefined;
        }
      }
    ),

    /**
     * stacktrace.current.positionWillChange
     */
    positionWillChange: createLeaf(
      ["/next/location", "/current/location", "./lastPosition"],
      (nextLocation, currentLocation, lastLocation) => {
        let oldLocation =
          currentLocation.source.id !== undefined
            ? currentLocation
            : lastLocation;
        return (
          Boolean(oldLocation) && //if there's no current or last position, we don't need this check
          Boolean(nextLocation.source) &&
          nextLocation.source.id !== undefined && //if next location is unmapped, we consider ourselves to have not moved
          (nextLocation.source.compilationId !==
            oldLocation.source.compilationId ||
            nextLocation.source.id !== oldLocation.source.id ||
            nextLocation.sourceRange.start !== oldLocation.sourceRange.start ||
            nextLocation.sourceRange.length !== oldLocation.sourceRange.length)
        );
      }
    ),

    /**
     * stacktrace.current.finalReport
     * Contains the report object for outside consumption.
     * Still needs to be processed into a string, mind you.
     */
    finalReport: createLeaf(
      [
        "./callstack",
        "./innerReturnPosition",
        "./innerReturnStatus",
        "./revertString",
      ],
      generateReport
    ),

    /**
     * stacktrace.current.report
     * Similar to stacktrace.current.report, but meant for use as at
     * an intermediate point instead of at the end (it reflects how things
     * actually currently are rather than taking into account exited
     * stackframes that caused the revert)
     */
    report: createLeaf(
      [
        "./callstack",
        "./returnCounter",
        "./lastPosition",
        "/current/strippedLocation",
      ],
      (callstack, returnCounter, lastPosition, currentLocation) =>
        generateReport(
          popNWhere(
            callstack,
            returnCounter,
            (frame) => frame.type === "external"
          ),
          currentLocation || lastPosition,
          null,
          undefined
        )
    ),
  },

  /**
   * stacktrace.next
   */
  next: {
    ...createMultistepSelectors(solidity.next),
  },
});

export default stacktrace;<|MERGE_RESOLUTION|>--- conflicted
+++ resolved
@@ -11,11 +11,11 @@
 import { popNWhere } from "lib/helpers";
 import * as Codec from "@truffle/codec";
 
-const identity = (x) => x;
+const identity = x => x;
 
 function generateReport(callstack, location, status, message) {
   //step 1: shift everything over by 1 and recombine :)
-  let locations = callstack.map((frame) => frame.calledFromLocation);
+  let locations = callstack.map(frame => frame.calledFromLocation);
   //remove initial null, add final location on end
   locations.shift();
   locations.push(location);
@@ -23,15 +23,12 @@
   const names = callstack.map(({ functionName, contractName, address }) => ({
     functionName,
     contractName,
-<<<<<<< HEAD
-=======
-    address,
->>>>>>> 6742c7c0
+    address
   }));
   debug("names: %O", names);
   let report = zipWith(locations, names, (location, nameInfo) => ({
     ...nameInfo,
-    location,
+    location
   }));
   //finally: set the status in the top frame
   //and the message in the bottom
@@ -65,7 +62,7 @@
       /**
        * .pointer
        */
-      pointer: createLeaf([stepSelector.pointer], identity),
+      pointer: createLeaf([stepSelector.pointer], identity)
     },
 
     /**
@@ -75,7 +72,7 @@
       ["./location/source", "./location/sourceRange"],
       ({ id, compilationId, sourcePath }, sourceRange) => ({
         source: { id, compilationId, sourcePath },
-        sourceRange,
+        sourceRange
       })
     ),
 
@@ -95,7 +92,7 @@
               pointer.replace(/\/nodes\/\d+$/, "") //cut off end
             )
           : ast
-    ),
+    )
   };
 }
 
@@ -103,7 +100,7 @@
   /**
    * stacktrace.state
    */
-  state: (state) => state.stacktrace,
+  state: state => state.stacktrace,
 
   /**
    * stacktrace.current
@@ -112,24 +109,24 @@
     /**
      * stacktrace.current.callstack
      */
-    callstack: createLeaf(["/state"], (state) => state.proc.callstack),
+    callstack: createLeaf(["/state"], state => state.proc.callstack),
 
     /**
      * stacktrace.current.returnCounter
      */
-    returnCounter: createLeaf(["/state"], (state) => state.proc.returnCounter),
+    returnCounter: createLeaf(["/state"], state => state.proc.returnCounter),
 
     /**
      * stacktrace.current.lastPosition
      */
-    lastPosition: createLeaf(["/state"], (state) => state.proc.lastPosition),
+    lastPosition: createLeaf(["/state"], state => state.proc.lastPosition),
 
     /**
      * stacktrace.current.innerReturnPosition
      */
     innerReturnPosition: createLeaf(
       ["/state"],
-      (state) => state.proc.innerReturnPosition
+      state => state.proc.innerReturnPosition
     ),
 
     /**
@@ -137,7 +134,7 @@
      */
     innerReturnStatus: createLeaf(
       ["/state"],
-      (state) => state.proc.innerReturnStatus
+      state => state.proc.innerReturnStatus
     ),
 
     ...createMultistepSelectors(solidity.current),
@@ -189,7 +186,7 @@
      * Initial call can't be a delegate, so we just use the storage address
      * (thus allowing us to handle both calls & creates in one)
      */
-    address: createLeaf([evm.current.call], (call) => call.storageAddress),
+    address: createLeaf([evm.current.call], call => call.storageAddress),
 
     /**
      * stacktrace.current.callAddress
@@ -205,7 +202,7 @@
         evm.current.step.isCall,
         evm.current.step.isCreate,
         evm.current.step.callAddress,
-        evm.current.step.createdAddress,
+        evm.current.step.createdAddress
       ],
       (isCall, isCreate, callAddress, createdAddress) => {
         if (isCall) {
@@ -230,7 +227,7 @@
      */
     revertString: createLeaf(
       [evm.current.step.returnValue],
-      (rawRevertMessage) => {
+      rawRevertMessage => {
         let revertDecodings = Codec.decodeRevert(
           Codec.Conversion.toBytes(rawRevertMessage)
         );
@@ -289,7 +286,7 @@
         "./callstack",
         "./innerReturnPosition",
         "./innerReturnStatus",
-        "./revertString",
+        "./revertString"
       ],
       generateReport
     ),
@@ -306,28 +303,28 @@
         "./callstack",
         "./returnCounter",
         "./lastPosition",
-        "/current/strippedLocation",
+        "/current/strippedLocation"
       ],
       (callstack, returnCounter, lastPosition, currentLocation) =>
         generateReport(
           popNWhere(
             callstack,
             returnCounter,
-            (frame) => frame.type === "external"
+            frame => frame.type === "external"
           ),
           currentLocation || lastPosition,
           null,
           undefined
         )
-    ),
+    )
   },
 
   /**
    * stacktrace.next
    */
   next: {
-    ...createMultistepSelectors(solidity.next),
-  },
+    ...createMultistepSelectors(solidity.next)
+  }
 });
 
 export default stacktrace;