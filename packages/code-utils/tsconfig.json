{
  "compilerOptions": {
    "module": "commonjs",
    "esModuleInterop": true,
    "target": "es6",
    "noImplicitAny": true,
    "moduleResolution": "node",
    "sourceMap": true,
    "outDir": "dist",
    "baseUrl": ".",
    "lib": ["es2017"],
    "paths": {
      "web3": [
        "../../node_modules/@types/web3/index",
        "node_modules/web3/index"
      ]
    },
    "rootDir": ".",
    "typeRoots": [
      "./typings",
<<<<<<< HEAD
=======
      "node_modules/@types",
>>>>>>> 017c42f9
      "../../node_modules/@types/mocha",
      "../../node_modules/@types/node"
    ]
  },
  "include": [
    "./**/*.ts",
    "./typings/**/*.d.ts"
  ]
}<|MERGE_RESOLUTION|>--- conflicted
+++ resolved
@@ -18,10 +18,7 @@
     "rootDir": ".",
     "typeRoots": [
       "./typings",
-<<<<<<< HEAD
-=======
       "node_modules/@types",
->>>>>>> 017c42f9
       "../../node_modules/@types/mocha",
       "../../node_modules/@types/node"
     ]
