--- conflicted
+++ resolved
@@ -1,30 +1,10 @@
-import {
-  Block as EvmBlock,
-  BlockType as EvmBlockType,
-  Tx as EvmTransaction
-} from "web3/eth/types";
+import { Block as EvmBlock, Tx as EvmTransaction } from "web3/eth/types";
 import { TransactionReceipt as EvmTransactionReceipt } from "web3/types";
-<<<<<<< HEAD
 import { Provider } from "web3/providers";
 import Config from "@truffle/config";
 
-export type EvmTransactionReceipt = EvmTransactionReceipt;
-export type EvmTransaction = EvmTransaction;
-export type Provider = Provider;
-export type EvmBlockType = EvmBlockType;
-export type Config = Config;
-export type NetworkId = number | string;
-=======
-
-export {
-  Block as EvmBlock,
-  BlockType as EvmBlockType,
-  Tx as EvmTransaction
-} from "web3/eth/types";
-export { TransactionReceipt as EvmTransactionReceipt } from "web3/types";
-export { Provider } from "web3/providers";
+export { BlockType as EvmBlockType } from "web3/eth/types";
 export type NetworkId = Number | String;
->>>>>>> 8a599cf0
 export type Block = EvmBlock | any;
 export type BlockType = number | string;
 export type Transaction = EvmTransaction | any;
