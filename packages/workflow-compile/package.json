--- conflicted
+++ resolved
@@ -8,14 +8,7 @@
   "bugs": {
     "url": "https://github.com/trufflesuite/truffle/issues"
   },
-<<<<<<< HEAD
-  "version": "2.1.43",
-=======
   "version": "2.1.44",
-  "bin": {
-    "_truffle_workflow_compile": "./bin/_truffle_workflow_compile"
-  },
->>>>>>> 15201f40
   "main": "index.js",
   "scripts": {
     "test": "mocha"
