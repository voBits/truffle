{
  "name": "@truffle/workflow-compile",
<<<<<<< HEAD
  "version": "2.1.10-alphaTez.0",
  "description": "Core workflow behavior for `truffle compile` command",
  "dependencies": {
    "@truffle/artifactor": "^4.0.36-alphaTez.0",
    "@truffle/compile-solidity": "^4.2.9-alphaTez.0",
    "@truffle/compile-vyper": "^1.0.33-alphaTez.0",
    "@truffle/config": "^1.2.3-alphaTez.0",
    "@truffle/expect": "^0.0.14-alphaTez.0",
    "@truffle/external-compile": "^1.0.21-alphaTez.0",
    "@truffle/resolver": "^5.1.1-alphaTez.0",
=======
  "version": "2.1.10",
  "description": "Core workflow behavior for `truffle compile` command",
  "dependencies": {
    "@truffle/artifactor": "^4.0.36",
    "@truffle/compile-solidity": "^4.2.9",
    "@truffle/compile-vyper": "^1.0.33",
    "@truffle/config": "^1.2.3",
    "@truffle/expect": "^0.0.12",
    "@truffle/external-compile": "^1.0.19",
    "@truffle/resolver": "^5.0.18",
>>>>>>> dccdaa1c
    "fs-extra": "^7.0.1",
    "mkdirp": "^0.5.1"
  },
  "main": "index.js",
  "scripts": {
    "test": "mocha"
  },
  "repository": "https://github.com/trufflesuite/truffle/tree/master/packages/workflow-compile",
  "author": "Truffle Suite <inquiry@trufflesuite.com>",
  "license": "MIT",
  "bugs": {
    "url": "https://github.com/trufflesuite/truffle/issues"
  },
  "homepage": "https://github.com/trufflesuite/truffle/tree/master/packages/workflow-compile#readme",
  "publishConfig": {
    "access": "public"
  },
  "devDependencies": {
    "debug": "^4.1.1",
    "mocha": "5.2.0"
  }
}<|MERGE_RESOLUTION|>--- conflicted
+++ resolved
@@ -1,17 +1,5 @@
 {
   "name": "@truffle/workflow-compile",
-<<<<<<< HEAD
-  "version": "2.1.10-alphaTez.0",
-  "description": "Core workflow behavior for `truffle compile` command",
-  "dependencies": {
-    "@truffle/artifactor": "^4.0.36-alphaTez.0",
-    "@truffle/compile-solidity": "^4.2.9-alphaTez.0",
-    "@truffle/compile-vyper": "^1.0.33-alphaTez.0",
-    "@truffle/config": "^1.2.3-alphaTez.0",
-    "@truffle/expect": "^0.0.14-alphaTez.0",
-    "@truffle/external-compile": "^1.0.21-alphaTez.0",
-    "@truffle/resolver": "^5.1.1-alphaTez.0",
-=======
   "version": "2.1.10",
   "description": "Core workflow behavior for `truffle compile` command",
   "dependencies": {
@@ -19,10 +7,9 @@
     "@truffle/compile-solidity": "^4.2.9",
     "@truffle/compile-vyper": "^1.0.33",
     "@truffle/config": "^1.2.3",
-    "@truffle/expect": "^0.0.12",
-    "@truffle/external-compile": "^1.0.19",
-    "@truffle/resolver": "^5.0.18",
->>>>>>> dccdaa1c
+    "@truffle/expect": "^0.0.14-alphaTez.0",
+    "@truffle/external-compile": "^1.0.21-alphaTez.0",
+    "@truffle/resolver": "^5.1.1-alphaTez.0",
     "fs-extra": "^7.0.1",
     "mkdirp": "^0.5.1"
   },
