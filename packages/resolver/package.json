{
  "name": "@truffle/resolver",
<<<<<<< HEAD
  "version": "5.1.6-alphaTez.3",
=======
  "version": "5.0.26",
>>>>>>> 7c19713c
  "description": "Resolve contract dependencies given multiple configurable dependency sources",
  "main": "index.js",
  "scripts": {
    "test": "mocha"
  },
  "repository": "https://github.com/trufflesuite/truffle/tree/master/packages/resolver",
  "keywords": [
    "ethereum",
    "truffle",
    "dependencies",
    "resolver"
  ],
  "author": "Tim Coulter <tim@trufflesuite.com>",
  "license": "MIT",
  "bugs": {
    "url": "https://github.com/trufflesuite/truffle/issues"
  },
  "homepage": "https://github.com/trufflesuite/truffle/tree/master/packages/resolver#readme",
  "dependencies": {
<<<<<<< HEAD
    "@truffle/contract": "^4.2.2-alphaTez.3",
    "@truffle/expect": "^0.0.19-alphaTez.3",
    "@truffle/provisioner": "^0.2.6-alphaTez.3",
=======
    "@truffle/contract": "^4.1.5",
    "@truffle/expect": "^0.0.13",
    "@truffle/provisioner": "^0.2.0",
>>>>>>> 7c19713c
    "detect-installed": "^2.0.4",
    "get-installed-path": "^4.0.8"
  },
  "devDependencies": {
    "mocha": "5.2.0",
    "sinon": "^7.3.1"
  },
  "peerDependencies": {
    "@truffle/contract": "^4.0.13"
  },
  "publishConfig": {
    "access": "public"
  }
}<|MERGE_RESOLUTION|>--- conflicted
+++ resolved
@@ -1,10 +1,6 @@
 {
   "name": "@truffle/resolver",
-<<<<<<< HEAD
-  "version": "5.1.6-alphaTez.3",
-=======
   "version": "5.0.26",
->>>>>>> 7c19713c
   "description": "Resolve contract dependencies given multiple configurable dependency sources",
   "main": "index.js",
   "scripts": {
@@ -24,15 +20,9 @@
   },
   "homepage": "https://github.com/trufflesuite/truffle/tree/master/packages/resolver#readme",
   "dependencies": {
-<<<<<<< HEAD
-    "@truffle/contract": "^4.2.2-alphaTez.3",
-    "@truffle/expect": "^0.0.19-alphaTez.3",
-    "@truffle/provisioner": "^0.2.6-alphaTez.3",
-=======
     "@truffle/contract": "^4.1.5",
     "@truffle/expect": "^0.0.13",
     "@truffle/provisioner": "^0.2.0",
->>>>>>> 7c19713c
     "detect-installed": "^2.0.4",
     "get-installed-path": "^4.0.8"
   },
