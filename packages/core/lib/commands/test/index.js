--- conflicted
+++ resolved
@@ -172,7 +172,6 @@
       const ipcOptions = {network: "test"};
       const port = await require("get-port")();
 
-<<<<<<< HEAD
       const ganacheOptions = {
         host: "127.0.0.1",
         port,
@@ -180,7 +179,8 @@
         mnemonic:
           "candy maple cake sugar pudding cream honey rich smooth crumble sweet treat",
         gasLimit: config.gas,
-        time: config.genesis_time
+        time: config.genesis_time,
+        _chainId: 1337 // temporary until Ganache v3!
       };
       const {disconnect} = await Develop.connectOrStart(
         ipcOptions,
@@ -196,42 +196,6 @@
       });
       ipcDisconnect();
       return numberOfFailures;
-=======
-      let ganacheOptions;
-      getPort()
-        .then(port => {
-          ganacheOptions = {
-            host: "127.0.0.1",
-            port,
-            network_id: 4447,
-            mnemonic:
-              "candy maple cake sugar pudding cream honey rich smooth crumble sweet treat",
-            gasLimit: config.gas,
-            time: config.genesis_time,
-            _chainId: 1337 //temporary until Ganache v3!
-          };
-        })
-        .then(() => {
-          return Develop.connectOrStart(ipcOptions, ganacheOptions);
-        })
-        .then(({ disconnect }) => {
-          ipcDisconnect = disconnect;
-          return Environment.develop(config, ganacheOptions);
-        })
-        .then(() => copyArtifactsToTempDir(config))
-        .then(({ config, temporaryDirectory }) => {
-          return prepareConfigAndRunTests({
-            config,
-            files,
-            temporaryDirectory
-          });
-        })
-        .then(numberOfFailures => {
-          done.call(null, numberOfFailures);
-          ipcDisconnect();
-        })
-        .catch(done);
->>>>>>> 2cd31f8e
     }
   }
 };
