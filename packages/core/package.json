--- conflicted
+++ resolved
@@ -34,16 +34,10 @@
     "@truffle/migrate": "^3.1.23",
     "@truffle/provider": "^0.2.12",
     "@truffle/provisioner": "^0.2.0",
-<<<<<<< HEAD
-    "@truffle/require": "^2.0.40",
-    "@truffle/resolver": "^6.0.1",
-    "@truffle/source-fetcher": "^0.1.0-0",
-    "@truffle/workflow-compile": "^2.1.34",
-=======
     "@truffle/require": "^2.0.42",
     "@truffle/resolver": "^6.0.3",
+    "@truffle/source-fetcher": "^0.1.0-0",
     "@truffle/workflow-compile": "^2.1.36",
->>>>>>> dc08b050
     "app-module-path": "^2.2.0",
     "bip39": "^2.2.0",
     "chai": "4.2.0",
