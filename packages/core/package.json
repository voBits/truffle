--- conflicted
+++ resolved
@@ -16,20 +16,12 @@
     "test": "mocha ./test/** ./test/**/*"
   },
   "dependencies": {
-<<<<<<< HEAD
-    "@truffle/artifactor": "^4.0.36",
-    "@truffle/box": "^1.0.43",
-    "@truffle/codec": "^0.1.0",
-    "@truffle/compile-solidity": "^4.2.9",
-    "@truffle/config": "^1.2.3",
-    "@truffle/contract": "^4.0.37",
-=======
     "@truffle/artifactor": "^4.0.37",
     "@truffle/box": "^1.0.44",
+    "@truffle/codec": "^0.1.0",
     "@truffle/compile-solidity": "^4.2.10",
     "@truffle/config": "^1.2.4",
     "@truffle/contract": "^4.0.38",
->>>>>>> 3578d62e
     "@truffle/contract-sources": "^0.1.6",
     "@truffle/debug-utils": "^1.0.19",
     "@truffle/debugger": "^5.0.34",
