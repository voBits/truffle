{
  "name": "@truffle/core",
  "description": "Core code for Truffle command line tool",
  "author": "consensys.net",
  "homepage": "https://github.com/trufflesuite/truffle#readme",
  "repository": "https://github.com/trufflesuite/truffle/tree/master/packages/core",
  "bugs": {
    "url": "https://github.com/trufflesuite/truffle/issues"
  },
<<<<<<< HEAD
  "version": "5.2.4-alphaTez.3",
=======
  "version": "5.1.9",
>>>>>>> 7c19713c
  "bin": {
    "truffle": "./cli.js",
    "truffle-exec": "./exec.js"
  },
  "scripts": {
    "test": "mocha ./test/** ./test/**/*"
  },
  "dependencies": {
<<<<<<< HEAD
    "@truffle/artifactor": "^4.0.45-alphaTez.3",
    "@truffle/box": "^1.0.52-alphaTez.3",
    "@truffle/codec": "^0.3.4-alphaTez.1",
    "@truffle/compile-solidity": "^4.2.18-alphaTez.3",
    "@truffle/config": "^1.2.12-alphaTez.3",
    "@truffle/contract": "^4.2.2-alphaTez.3",
    "@truffle/contract-sources": "^0.2.6-alphaTez.3",
    "@truffle/debug-utils": "^2.1.5-alphaTez.3",
    "@truffle/debugger": "^6.1.5-alphaTez.3",
    "@truffle/deployer": "^3.1.6-alphaTez.3",
    "@truffle/environment": "^0.1.26-alphaTez.3",
    "@truffle/error": "^0.0.15-alphaTez.3",
    "@truffle/expect": "^0.0.19-alphaTez.3",
    "@truffle/interface-adapter": "^0.5.2-alphaTez.3",
    "@truffle/migrate": "^3.2.2-alphaTez.3",
    "@truffle/provider": "^0.3.0-alphaTez.1",
    "@truffle/provisioner": "^0.2.6-alphaTez.3",
    "@truffle/require": "^2.0.34-alphaTez.3",
    "@truffle/resolver": "^5.1.6-alphaTez.3",
    "@truffle/workflow-compile": "^2.1.19-alphaTez.3",
=======
    "@truffle/artifactor": "^4.0.44",
    "@truffle/box": "^1.0.52",
    "@truffle/codec": "^0.3.4",
    "@truffle/compile-solidity": "^4.2.17",
    "@truffle/config": "^1.2.11",
    "@truffle/contract": "^4.1.5",
    "@truffle/contract-sources": "^0.1.7",
    "@truffle/debug-utils": "^2.1.5",
    "@truffle/debugger": "^6.1.5",
    "@truffle/deployer": "^3.1.5",
    "@truffle/environment": "^0.1.25",
    "@truffle/error": "^0.0.8",
    "@truffle/expect": "^0.0.13",
    "@truffle/interface-adapter": "^0.4.3",
    "@truffle/migrate": "^3.1.5",
    "@truffle/provider": "^0.2.6",
    "@truffle/provisioner": "^0.2.0",
    "@truffle/require": "^2.0.33",
    "@truffle/resolver": "^5.0.26",
    "@truffle/workflow-compile": "^2.1.18",
>>>>>>> 7c19713c
    "app-module-path": "^2.2.0",
    "async": "2.6.1",
    "bip39": "^2.2.0",
    "chai": "4.2.0",
    "colors": "^1.1.2",
    "command-exists": "^1.2.8",
    "configstore": "^4.0.0",
    "cpr": "^3.0.1",
    "debug": "^4.1.0",
    "del": "^2.2.0",
    "ethereumjs-wallet": "^0.6.2",
    "ethpm": "0.0.16",
    "ethpm-registry": "0.1.0-next.3",
    "fs-extra": "6.0.1",
    "ganache-core": "2.9.2",
    "glob": "^7.1.4",
    "hdkey": "^1.1.0",
    "mkdirp": "^0.5.1",
    "mocha": "5.2.0",
    "node-emoji": "^1.8.1",
    "node-ipc": "^9.1.1",
    "original-require": "1.0.1",
    "safe-eval": "^0.4.1",
    "sane": "^4.0.2",
    "source-map-support": "^0.5.3",
    "spawn-args": "^0.1.0",
    "temp": "^0.8.3",
    "universal-analytics": "^0.4.17",
    "web3": "1.2.1",
    "web3-utils": "1.2.1",
    "xregexp": "^4.2.4",
    "yargs": "^8.0.2"
  },
  "devDependencies": {
    "@truffle/blockchain-utils": "^0.0.21-alphaTez.3",
    "glob": "^7.1.2",
    "memorystream": "^0.3.1"
  },
  "publishConfig": {
    "access": "public"
  },
  "authors": [
    {
      "name": "Tim Coulter",
      "email": "tim@trufflesuite.com",
      "url": "https://github.com/tcoulter"
    }
  ],
  "namespace": "consensys"
}<|MERGE_RESOLUTION|>--- conflicted
+++ resolved
@@ -7,11 +7,7 @@
   "bugs": {
     "url": "https://github.com/trufflesuite/truffle/issues"
   },
-<<<<<<< HEAD
-  "version": "5.2.4-alphaTez.3",
-=======
   "version": "5.1.9",
->>>>>>> 7c19713c
   "bin": {
     "truffle": "./cli.js",
     "truffle-exec": "./exec.js"
@@ -20,28 +16,6 @@
     "test": "mocha ./test/** ./test/**/*"
   },
   "dependencies": {
-<<<<<<< HEAD
-    "@truffle/artifactor": "^4.0.45-alphaTez.3",
-    "@truffle/box": "^1.0.52-alphaTez.3",
-    "@truffle/codec": "^0.3.4-alphaTez.1",
-    "@truffle/compile-solidity": "^4.2.18-alphaTez.3",
-    "@truffle/config": "^1.2.12-alphaTez.3",
-    "@truffle/contract": "^4.2.2-alphaTez.3",
-    "@truffle/contract-sources": "^0.2.6-alphaTez.3",
-    "@truffle/debug-utils": "^2.1.5-alphaTez.3",
-    "@truffle/debugger": "^6.1.5-alphaTez.3",
-    "@truffle/deployer": "^3.1.6-alphaTez.3",
-    "@truffle/environment": "^0.1.26-alphaTez.3",
-    "@truffle/error": "^0.0.15-alphaTez.3",
-    "@truffle/expect": "^0.0.19-alphaTez.3",
-    "@truffle/interface-adapter": "^0.5.2-alphaTez.3",
-    "@truffle/migrate": "^3.2.2-alphaTez.3",
-    "@truffle/provider": "^0.3.0-alphaTez.1",
-    "@truffle/provisioner": "^0.2.6-alphaTez.3",
-    "@truffle/require": "^2.0.34-alphaTez.3",
-    "@truffle/resolver": "^5.1.6-alphaTez.3",
-    "@truffle/workflow-compile": "^2.1.19-alphaTez.3",
-=======
     "@truffle/artifactor": "^4.0.44",
     "@truffle/box": "^1.0.52",
     "@truffle/codec": "^0.3.4",
@@ -62,7 +36,6 @@
     "@truffle/require": "^2.0.33",
     "@truffle/resolver": "^5.0.26",
     "@truffle/workflow-compile": "^2.1.18",
->>>>>>> 7c19713c
     "app-module-path": "^2.2.0",
     "async": "2.6.1",
     "bip39": "^2.2.0",
@@ -97,7 +70,7 @@
     "yargs": "^8.0.2"
   },
   "devDependencies": {
-    "@truffle/blockchain-utils": "^0.0.21-alphaTez.3",
+    "@truffle/blockchain-utils": "^0.0.17",
     "glob": "^7.1.2",
     "memorystream": "^0.3.1"
   },
