const path = require("path");
const Deployer = require("@truffle/deployer");
const Require = require("@truffle/require");
const Emittery = require("emittery");
const { Web3Shim, InterfaceAdapter } = require("@truffle/interface-adapter");

const ResolverIntercept = require("./resolverintercept");

class Migration {
  constructor(file, reporter, config) {
    this.file = path.resolve(file);
    this.reporter = reporter;
    this.number = parseInt(path.basename(file));
    this.emitter = new Emittery();
    this.isFirst = false;
    this.isLast = false;
    this.dryRun = config.dryRun;
    this.interactive = config.interactive;
    this.config = config || {};
  }

  // ------------------------------------- Private -------------------------------------------------
  /**
   * Loads & validates migration, then runs it.
   * @param  {Object}   options  config and command-line
   * @param  {Object}   context  web3
   * @param  {Object}   deployer truffle module
   * @param  {Object}   resolver truffle module
   */
  async _load(options, context, deployer, resolver) {
    // Load assets and run `execute`
    // TODO temp stopgap!
    let accounts;
    if (options.networks[options.network].type === "tezos")
      accounts = await context.web3.eth.getAccounts(options);
    else accounts = await context.web3.eth.getAccounts();
    const requireOptions = {
      file: this.file,
      context: context,
      resolver: resolver,
      args: [deployer]
    };

    const fn = Require.file(requireOptions);

    const unRunnable = !fn || !fn.length || fn.length == 0;

    if (unRunnable) {
      const msg = `Migration ${
        this.file
      } invalid or does not take any parameters`;
      throw new Error(msg);
    }

    // `migrateFn` might be sync or async. We negotiate that difference in
    // `execute` through the deployer API.
    const migrateFn = fn(deployer, options.network, accounts);
    await this._deploy(options, deployer, resolver, migrateFn);
  }

  /**
   * Initiates deployer sequence, then manages migrations info
   * publication to chain / artifact saving.
   * @param  {Object}   options     config and command-line
   * @param  {Object}   deployer    truffle module
   * @param  {Object}   resolver    truffle module
   * @param  {[type]}   migrateFn   module.exports of a migrations.js
   */
  async _deploy(options, deployer, resolver, migrateFn) {
    try {
      await deployer.start();

      // Allow migrations method to be async and
      // deploy to use await
      if (migrateFn && migrateFn.then !== undefined) {
        await deployer.then(() => migrateFn);
      }

      // Migrate without saving
      if (options.save === false) return;

      // Write migrations record to chain
      const Migrations = resolver.require("Migrations");

      if (Migrations && Migrations.isDeployed()) {
        const message = `Saving migration to chain.`;

        if (!this.dryRun) {
          const data = { message: message };
          await this.emitter.emit("startTransaction", data);
        }

        const migrations = await Migrations.deployed();
        const receipt = await migrations.setCompleted(this.number);

        if (!this.dryRun) {
          const data = { receipt: receipt, message: message };
          await this.emitter.emit("endTransaction", data);
        }
      }

      await this.emitter.emit("postMigrate", this.isLast);

      // Save artifacts to local filesystem
      await options.artifactor.saveAll(resolver.contracts());

      deployer.finish();

      // Cleanup
      if (this.isLast) {
        this.emitter.clearListeners();

        // Exiting w provider-engine appears to be hopeless. This hack on
        // our fork just swallows errors from eth-block-tracking
        // as we unwind the handlers downstream from here.
        if (this.config.provider && this.config.provider.engine) {
          this.config.provider.engine.silent = true;
        }
      }
    } catch (error) {
      const payload = {
        type: "migrateErr",
        error: error
      };

      await this.emitter.emit("error", payload);
      deployer.finish();
      throw new Error(error);
    }
  }

  // ------------------------------------- Public -------------------------------------------------
  /**
   * Instantiates a deployer, connects this migration and its deployer to the reporter
   * and launches a migration file's deployment sequence
   * @param  {Object}   options  config and command-line
   */
  async run(options) {
    const {
      interfaceAdapter,
      resolver,
      context,
      deployer
    } = this.prepareForMigrations(options);

    // Connect reporter to this migration
    if (this.reporter) {
      this.reporter.setMigration(this);
      this.reporter.setDeployer(deployer);
      this.reporter.confirmations = options.confirmations || 0;
      this.reporter.listen();
    }

    // Get file path and emit pre-migration event
    const file = path.relative(options.migrations_directory, this.file);
<<<<<<< HEAD
    const { gasLimit } = await web3.eth.getBlock("latest");
=======
    const block = await interfaceAdapter.getBlock("latest");
>>>>>>> 26ccd93b

    const preMigrationsData = {
      file: file,
      number: this.number,
      isFirst: this.isFirst,
      network: options.network,
      networkId: options.network_id,
      blockLimit: gasLimit
    };

    await this.emitter.emit("preMigrate", preMigrationsData);
    await this._load(options, context, deployer, resolver);
  }

  prepareForMigrations(options) {
    const logger = options.logger;
    const interfaceAdapter = new InterfaceAdapter({
      provider: options.provider,
      networkType: options.networks[options.network].type
    });
    const web3 = new Web3Shim({
      config: options,
      provider: options.provider,
      networkType: options.networks[options.network].type
    });

    const resolver = new ResolverIntercept(options.resolver);

    // Initial context.
    const context = { web3, interfaceAdapter, config: this.config };

    const deployer = new Deployer({
      logger,
      confirmations: options.confirmations,
      timeoutBlocks: options.timeoutBlocks,
      networks: options.networks,
      network: options.network,
      network_id: options.network_id,
      provider: options.provider,
      basePath: path.dirname(this.file)
    });

    return { interfaceAdapter, resolver, context, deployer };
  }

  /**
   * Returns a serializable version of `this`
   * @returns  {Object}
   */
  serializeable() {
    return {
      file: this.file,
      number: this.number,
      isFirst: this.isFirst,
      isLast: this.isLast,
      dryRun: this.dryRun,
      interactive: this.interactive
    };
  }
}

module.exports = Migration;<|MERGE_RESOLUTION|>--- conflicted
+++ resolved
@@ -153,11 +153,7 @@
 
     // Get file path and emit pre-migration event
     const file = path.relative(options.migrations_directory, this.file);
-<<<<<<< HEAD
-    const { gasLimit } = await web3.eth.getBlock("latest");
-=======
-    const block = await interfaceAdapter.getBlock("latest");
->>>>>>> 26ccd93b
+    const { gasLimit } = await interfaceAdapter.getBlock("latest");
 
     const preMigrationsData = {
       file: file,
