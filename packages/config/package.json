{
  "name": "@truffle/config",
  "version": "1.2.7",
  "description": "Utility for interacting with truffle-config.js files",
  "main": "dist/index.js",
  "types": "dist/index.d.ts",
  "scripts": {
    "build": "tsc",
    "prepare": "yarn build",
    "test": "yarn build && mocha --exit -r ts-node/register test/**/*.test.ts"
  },
  "repository": "https://github.com/trufflesuite/truffle/tree/master/packages/config",
  "keywords": [
    "ethereum",
    "truffle",
    "config"
  ],
  "author": "Tim Coulter <tim@trufflesuite.com>",
  "license": "MIT",
  "bugs": {
    "url": "https://github.com/trufflesuite/truffle/issues"
  },
  "homepage": "https://github.com/trufflesuite/truffle/tree/master/packages/config#readme",
  "devDependencies": {
    "@types/configstore": "^4.0.0",
    "@types/find-up": "^2.1.0",
    "@types/sinon": "^7.0.13",
    "mocha": "6.2.0",
    "sinon": "^7.5.0",
    "ts-node": "^8.4.1",
    "typescript": "^3.6.3"
  },
  "dependencies": {
<<<<<<< HEAD
    "@truffle/error": "^0.0.9-alphaTez.0",
    "@truffle/provider": "^0.1.19",
=======
    "@truffle/error": "^0.0.10-alphaTez.0",
    "@truffle/provider": "^0.2.3",
    "@types/lodash": "^4.14.149",
    "@types/node": "^12.12.9",
>>>>>>> ef57c774
    "configstore": "^4.0.0",
    "find-up": "^2.1.0",
    "lodash": "^4.17.13",
    "module": "^1.2.5",
    "original-require": "1.0.1"
  },
  "publishConfig": {
    "access": "public"
  }
}<|MERGE_RESOLUTION|>--- conflicted
+++ resolved
@@ -31,15 +31,10 @@
     "typescript": "^3.6.3"
   },
   "dependencies": {
-<<<<<<< HEAD
-    "@truffle/error": "^0.0.9-alphaTez.0",
-    "@truffle/provider": "^0.1.19",
-=======
     "@truffle/error": "^0.0.10-alphaTez.0",
     "@truffle/provider": "^0.2.3",
     "@types/lodash": "^4.14.149",
     "@types/node": "^12.12.9",
->>>>>>> ef57c774
     "configstore": "^4.0.0",
     "find-up": "^2.1.0",
     "lodash": "^4.17.13",
