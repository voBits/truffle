--- conflicted
+++ resolved
@@ -44,12 +44,7 @@
     compilations = Codec.Compilations.Utils.shimArtifacts(Contracts);
   });
 
-<<<<<<< HEAD
-contract("DowngradeTest", function (accounts) {
-  it("Correctly degrades on allocation when no node", async function () {
-=======
   it("Correctly degrades on allocation when no node", async function() {
->>>>>>> 2cd31f8e
     let mangledCompilations = clonedeep(compilations);
     let source = mangledCompilations[0].sources.find(x => x); //find defined source
     source.ast = undefined;
