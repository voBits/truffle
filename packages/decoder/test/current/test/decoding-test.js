const debug = require("debug")("decoder:test:decoding-test");
const assert = require("assert");
const util = require("util"); // eslint-disable-line no-unused-vars

const Decoder = require("../../..");
const { nativizeDecoderVariables } = require("../../../dist/utils");

const DecodingSample = artifacts.require("DecodingSample");

function validateStructS(struct, values) {
  assert.equal(typeof struct, "object");
  assert.equal(struct.structInt.toString(), values[0]);
  assert.equal(struct.structString, values[1]);
  assert.equal(struct.structBool, values[2]);
  assert.equal(struct.structAddress, values[3]);

  const s2 = struct.structS2;
  validateStructS2(s2, values[4]);
}

function validateStructS2(s2, values) {
  assert.equal(typeof s2, "object");
  assert.equal(s2.structTwoFixedArrayUint[0].toString(), values[0]);
  assert.equal(s2.structTwoFixedArrayUint[1].toString(), values[1]);
  assert.equal(s2.structTwoDynamicArrayUint.length, values[2]);
  for (let i = 0; i < values[2]; i++) {
    assert.equal(s2.structTwoDynamicArrayUint[i].toString(), values[3 + i]);
  }
}

contract("DecodingSample", _accounts => {
  it("should get the initial state properly", async function() {
    let deployedContract = await DecodingSample.deployed();
    let address = deployedContract.address;
    const decoder = await Decoder.forContractInstance(deployedContract);

    await decoder.watchMappingKey("varMapping", 2);
    await decoder.watchMappingKey("varMapping", 3);
    await decoder.watchMappingKey("varAddressMapping", address);
    await decoder.watchMappingKey("varContractMapping", address);
    await decoder.watchMappingKey(
      "varEnumMapping",
      "DecodingSample.E.EnumValOne"
    );
    await decoder.watchMappingKey("varEnumMapping", "EnumValTwo");
    await decoder.watchMappingKey("varEnumMapping", "3");
    await decoder.watchMappingKey("varEnumMapping", 4);

    const initialState = await decoder.state();
    const initialVariables = await decoder.variables();

    debug("initialVariables: %O", initialVariables);

    assert.equal(initialState.class.typeName, "DecodingSample");

    const variables = nativizeDecoderVariables(initialVariables);

    assert.notStrictEqual(typeof variables.varUint, "undefined");

    assert.equal(variables.varUint.toString(), "1");
    assert.equal(variables.varString, "two");
    assert.equal(variables.varBool, true);
    assert.equal(
      variables.varAddress,
      "0x12345567890abcDEffEDcBa09876543211337121"
    );
    assert.equal(variables.varBytes7, "0x78554477331122");
    assert.equal(variables.varBytes, "0x01030307");
    assert.equal(typeof variables.varEnum, "string");
    assert.equal(variables.varEnum, "DecodingSample.E.EnumValTwo");

    const struct = variables.varStructS;
    validateStructS(struct, [
      "-2",
      "three",
      false,
      "0x54321567890abcdeFfEDcBA09876543211337121",
      ["4", "2", 3, "4", "8", "12"]
    ]);

    assert.equal(variables.fixedArrayUint[0].toString(), "16");
    assert.equal(variables.fixedArrayUint[1].toString(), "17");
    assert.equal(variables.fixedArrayString[0].toString(), "hello");
    assert.equal(variables.fixedArrayString[1].toString(), "world");
    assert.equal(variables.fixedArrayBool[0], true);
    assert.equal(variables.fixedArrayBool[1], false);
    assert.equal(
      variables.fixedArrayAddress[0].toString(),
      "0x98761567890ABCdeffEdCba09876543211337121"
    );
    assert.equal(
      variables.fixedArrayAddress[1].toString(),
      "0xfEDc1567890aBcDeFfEdcba09876543211337121"
    );
    assert.equal(variables.fixedArrayBytes7[0].toString(), "0x75754477331122");
    assert.equal(variables.fixedArrayBytes7[1].toString(), "0xe7d14477331122");
    assert.equal(variables.fixedArrayByte[0].toString(), "0x37");
    assert.equal(variables.fixedArrayByte[1].toString(), "0xbe");
    assert.equal(variables.fixedArrayEnum[0], "DecodingSample.E.EnumValFour");
    assert.equal(variables.fixedArrayEnum[1], "DecodingSample.E.EnumValTwo");

    assert.equal(variables.dynamicArrayUint[0].toString(), "16");
    assert.equal(variables.dynamicArrayUint[1].toString(), "17");
    assert.equal(variables.dynamicArrayString[0].toString(), "hello");
    assert.equal(variables.dynamicArrayString[1].toString(), "world");
    assert.equal(variables.dynamicArrayBool[0], true);
    assert.equal(variables.dynamicArrayBool[1], false);
    assert.equal(
      variables.dynamicArrayAddress[0].toString(),
      "0x98761567890ABCdeffEdCba09876543211337121"
    );
    assert.equal(
      variables.dynamicArrayAddress[1].toString(),
      "0xfEDc1567890aBcDeFfEdcba09876543211337121"
    );
    assert.equal(
      variables.dynamicArrayBytes7[0].toString(),
      "0x75754477331122"
    );
    assert.equal(
      variables.dynamicArrayBytes7[1].toString(),
      "0xe7d14477331122"
    );
    assert.equal(variables.dynamicArrayByte[0].toString(), "0x37");
    assert.equal(variables.dynamicArrayByte[1].toString(), "0xbe");
    assert.equal(variables.dynamicArrayEnum[0], "DecodingSample.E.EnumValFour");
    assert.equal(variables.dynamicArrayEnum[1], "DecodingSample.E.EnumValTwo");

    assert.equal(variables.varMapping[2], 41);
    assert.equal(variables.varMapping[3], 107);
    assert.equal(variables.varAddressMapping[address], 683);
    assert.equal(variables.varContractMapping[address], 2049);
    assert.equal(variables.varEnumMapping["DecodingSample.E.EnumValOne"], 1);
    assert.equal(variables.varEnumMapping["DecodingSample.E.EnumValTwo"], 2);
    assert.equal(variables.varEnumMapping["DecodingSample.E.EnumValThree"], 3);
    assert.equal(variables.varEnumMapping["DecodingSample.E.EnumValFour"], 4);

    assert.equal(
      variables.functionExternal,
      "DecodingSample(" + address + ").example"
    );

    assert.equal(variables.functionInternal, "DecodingSample.example");
  });

  it("should spawn decoders based on address alone", async function() {
    const deployedContract = await DecodingSample.deployed();
    const address = deployedContract.address;
<<<<<<< HEAD
    const wireDecoder = await Decoder.forProject(
      DecodingSample.interfaceAdapter.web3,
=======
    const decoder = await Decoder.forAddress(
      address,
      DecodingSample.web3.currentProvider,
>>>>>>> 7d70b88d
      [DecodingSample]
    );

    const initialVariables = await decoder.variables();
    const variables = nativizeDecoderVariables(initialVariables);

    assert.equal(variables.varString, "two");
  });
});<|MERGE_RESOLUTION|>--- conflicted
+++ resolved
@@ -146,14 +146,9 @@
   it("should spawn decoders based on address alone", async function() {
     const deployedContract = await DecodingSample.deployed();
     const address = deployedContract.address;
-<<<<<<< HEAD
-    const wireDecoder = await Decoder.forProject(
-      DecodingSample.interfaceAdapter.web3,
-=======
     const decoder = await Decoder.forAddress(
       address,
-      DecodingSample.web3.currentProvider,
->>>>>>> 7d70b88d
+      DecodingSample.interfaceAdapter.web3,
       [DecodingSample]
     );
 
