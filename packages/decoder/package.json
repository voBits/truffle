{
  "name": "@truffle/decoder",
  "description": "A decoder for Solidity variables of all sorts",
  "license": "MIT",
  "author": "Mike Seese and Harry Altman",
  "homepage": "https://github.com/trufflesuite/truffle#readme",
  "repository": "https://github.com/trufflesuite/truffle/tree/master/packages/decoder",
  "bugs": {
    "url": "https://github.com/trufflesuite/truffle/issues"
  },
  "version": "4.5.9",
  "main": "dist/index.js",
  "directories": {
    "lib": "lib"
  },
  "scripts": {
    "build": "tsc",
    "prepare": "yarn build",
    "start": "tsc --watch",
    "test": "mocha ./test/current/test/* ./test/legacy/test/*"
  },
  "types": "dist/index.d.ts",
  "dependencies": {
<<<<<<< HEAD
    "@truffle/abi-utils": "^0.1.6",
    "@truffle/codec": "^0.10.3",
    "@truffle/compile-common": "^0.7.2",
    "@truffle/encoder": "^0.1.0-0",
    "@truffle/source-map-utils": "^1.3.37",
=======
    "@truffle/abi-utils": "^0.2.0",
    "@truffle/codec": "^0.10.4",
    "@truffle/compile-common": "^0.7.3",
    "@truffle/source-map-utils": "^1.3.38",
>>>>>>> 4fc9f371
    "bn.js": "^5.1.3",
    "debug": "^4.3.1",
    "web3": "1.3.5"
  },
  "devDependencies": {
<<<<<<< HEAD
    "@truffle/config": "^1.2.37",
    "@truffle/contract-schema": "^3.3.4",
    "@truffle/migrate": "^3.2.20",
    "@truffle/provider": "^0.2.28",
    "@truffle/workflow-compile": "^3.2.6",
    "@types/big.js": "^6.0.2",
=======
    "@truffle/config": "^1.2.38",
    "@truffle/contract-schema": "^3.4.0",
    "@truffle/migrate": "^3.2.21",
    "@truffle/provider": "^0.2.29",
    "@truffle/workflow-compile": "^3.2.7",
    "@types/big.js": "^4.0.5",
>>>>>>> 4fc9f371
    "@types/bn.js": "^4.11.4",
    "@types/debug": "^4.1.5",
    "@types/web3": "^1.0.20",
    "chai": "^4.2.0",
    "ganache-core": "2.13.0",
    "lodash.clonedeep": "^4.5.0",
    "lodash.flatten": "^4.4.0",
    "mocha": "8.1.2",
    "tmp": "^0.2.1",
    "typescript": "^4.1.4"
  },
  "keywords": [
    "abi",
    "contract",
    "decoder",
    "encoder",
    "ethereum",
    "solidity",
    "state"
  ],
  "publishConfig": {
    "access": "public"
  },
  "gitHead": "6b84be7849142588ef2e3224d8a9d7c2ceeb6e4a"
}<|MERGE_RESOLUTION|>--- conflicted
+++ resolved
@@ -21,38 +21,22 @@
   },
   "types": "dist/index.d.ts",
   "dependencies": {
-<<<<<<< HEAD
-    "@truffle/abi-utils": "^0.1.6",
-    "@truffle/codec": "^0.10.3",
-    "@truffle/compile-common": "^0.7.2",
-    "@truffle/encoder": "^0.1.0-0",
-    "@truffle/source-map-utils": "^1.3.37",
-=======
     "@truffle/abi-utils": "^0.2.0",
     "@truffle/codec": "^0.10.4",
     "@truffle/compile-common": "^0.7.3",
+    "@truffle/encoder": "^0.1.0-0",
     "@truffle/source-map-utils": "^1.3.38",
->>>>>>> 4fc9f371
     "bn.js": "^5.1.3",
     "debug": "^4.3.1",
     "web3": "1.3.5"
   },
   "devDependencies": {
-<<<<<<< HEAD
-    "@truffle/config": "^1.2.37",
-    "@truffle/contract-schema": "^3.3.4",
-    "@truffle/migrate": "^3.2.20",
-    "@truffle/provider": "^0.2.28",
-    "@truffle/workflow-compile": "^3.2.6",
-    "@types/big.js": "^6.0.2",
-=======
     "@truffle/config": "^1.2.38",
     "@truffle/contract-schema": "^3.4.0",
     "@truffle/migrate": "^3.2.21",
     "@truffle/provider": "^0.2.29",
     "@truffle/workflow-compile": "^3.2.7",
-    "@types/big.js": "^4.0.5",
->>>>>>> 4fc9f371
+    "@types/big.js": "^6.0.2",
     "@types/bn.js": "^4.11.4",
     "@types/debug": "^4.1.5",
     "@types/web3": "^1.0.20",
