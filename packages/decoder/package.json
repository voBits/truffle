{
  "name": "@truffle/decoder",
  "description": "A decoder for Solidity variables of all sorts",
  "license": "MIT",
  "author": "Mike Seese and Harry Altman",
  "homepage": "https://github.com/trufflesuite/truffle#readme",
  "repository": {
    "type": "git",
    "url": "https://github.com/trufflesuite/truffle.git",
    "directory": "packages/decoder"
  },
  "bugs": {
    "url": "https://github.com/trufflesuite/truffle/issues"
  },
  "version": "4.6.2",
  "main": "dist/index.js",
  "directories": {
    "lib": "lib"
  },
  "scripts": {
    "build": "tsc",
    "prepare": "yarn build",
    "start": "tsc --watch",
    "test": "mocha ./test/current/test/* ./test/legacy/test/*"
  },
  "types": "dist/index.d.ts",
  "dependencies": {
    "@truffle/abi-utils": "^0.2.2",
    "@truffle/codec": "^0.11.1",
    "@truffle/compile-common": "^0.7.8",
    "@truffle/encoder": "^0.1.0-0",
    "@truffle/source-map-utils": "^1.3.45",
    "bn.js": "^5.1.3",
    "debug": "^4.3.1",
    "web3": "1.3.6"
  },
  "devDependencies": {
    "@truffle/config": "^1.2.43",
    "@truffle/contract-schema": "^3.4.1",
    "@truffle/migrate": "^3.2.30",
    "@truffle/provider": "^0.2.33",
<<<<<<< HEAD
    "@truffle/workflow-compile": "^3.2.15",
    "@types/big.js": "^6.0.2",
=======
    "@truffle/workflow-compile": "^3.2.16",
    "@types/big.js": "^4.0.5",
>>>>>>> 49df3656
    "@types/bn.js": "^4.11.4",
    "@types/debug": "^4.1.5",
    "@types/web3": "^1.0.20",
    "chai": "^4.2.0",
    "ganache-core": "2.13.0",
    "lodash.clonedeep": "^4.5.0",
    "lodash.flatten": "^4.4.0",
    "mocha": "8.1.2",
    "tmp": "^0.2.1",
    "typescript": "^4.1.4"
  },
  "keywords": [
    "abi",
    "contract",
    "decoder",
    "encoder",
    "ethereum",
    "solidity",
    "state"
  ],
  "publishConfig": {
    "access": "public"
  },
  "gitHead": "6b84be7849142588ef2e3224d8a9d7c2ceeb6e4a"
}<|MERGE_RESOLUTION|>--- conflicted
+++ resolved
@@ -39,13 +39,8 @@
     "@truffle/contract-schema": "^3.4.1",
     "@truffle/migrate": "^3.2.30",
     "@truffle/provider": "^0.2.33",
-<<<<<<< HEAD
-    "@truffle/workflow-compile": "^3.2.15",
+    "@truffle/workflow-compile": "^3.2.16",
     "@types/big.js": "^6.0.2",
-=======
-    "@truffle/workflow-compile": "^3.2.16",
-    "@types/big.js": "^4.0.5",
->>>>>>> 49df3656
     "@types/bn.js": "^4.11.4",
     "@types/debug": "^4.1.5",
     "@types/web3": "^1.0.20",
