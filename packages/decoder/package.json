--- conflicted
+++ resolved
@@ -25,18 +25,11 @@
   },
   "types": "dist/index.d.ts",
   "dependencies": {
-<<<<<<< HEAD
-    "@truffle/abi-utils": "^0.2.1",
-    "@truffle/codec": "^0.11.0",
-    "@truffle/compile-common": "^0.7.7",
-    "@truffle/encoder": "^0.1.0-0",
-    "@truffle/source-map-utils": "^1.3.44",
-=======
     "@truffle/abi-utils": "^0.2.2",
     "@truffle/codec": "^0.11.1",
     "@truffle/compile-common": "^0.7.8",
+    "@truffle/encoder": "^0.1.0-0",
     "@truffle/source-map-utils": "^1.3.45",
->>>>>>> 5dfd072f
     "bn.js": "^5.1.3",
     "debug": "^4.3.1",
     "web3": "1.3.6"
@@ -44,17 +37,10 @@
   "devDependencies": {
     "@truffle/config": "^1.2.43",
     "@truffle/contract-schema": "^3.4.1",
-<<<<<<< HEAD
-    "@truffle/migrate": "^3.2.28",
-    "@truffle/provider": "^0.2.32",
-    "@truffle/workflow-compile": "^3.2.14",
-    "@types/big.js": "^6.0.2",
-=======
     "@truffle/migrate": "^3.2.29",
     "@truffle/provider": "^0.2.33",
     "@truffle/workflow-compile": "^3.2.15",
-    "@types/big.js": "^4.0.5",
->>>>>>> 5dfd072f
+    "@types/big.js": "^6.0.2",
     "@types/bn.js": "^4.11.4",
     "@types/debug": "^4.1.5",
     "@types/web3": "^1.0.20",
