--- conflicted
+++ resolved
@@ -2,11 +2,7 @@
 import * as EthUtil from "ethereumjs-util";
 import ethJSWallet from "ethereumjs-wallet";
 import EthereumHDKey from "ethereumjs-wallet/hdkey";
-<<<<<<< HEAD
-import { Transaction } from "ethereumjs-tx";
-=======
 import Transaction from "ethereumjs-tx";
->>>>>>> 83ba328a
 import ProviderEngine from "web3-provider-engine";
 import FiltersSubprovider from "web3-provider-engine/subproviders/filters";
 import NonceSubProvider from "web3-provider-engine/subproviders/nonce-tracker";
@@ -14,15 +10,8 @@
 import ProviderSubprovider from "web3-provider-engine/subproviders/provider";
 import Url from "url";
 import Web3 from "web3";
-<<<<<<< HEAD
-import {
-  JSONRPCRequestPayload,
-  JSONRPCResponsePayload
-} from "ethereum-protocol";
-=======
 import { JSONRPCRequestPayload, JSONRPCErrorCallback } from "ethereum-protocol";
 import { Callback, JsonRPCResponse } from "web3/providers";
->>>>>>> 83ba328a
 
 // Important: do not use debug module. Reason: https://github.com/trufflesuite/truffle/issues/2374#issuecomment-536109086
 
@@ -193,11 +182,7 @@
 
   public sendAsync(
     payload: JSONRPCRequestPayload,
-<<<<<<< HEAD
-    callback: (error: null | Error, response: JSONRPCResponsePayload) => void
-=======
     callback: JSONRPCErrorCallback | Callback<JsonRPCResponse>
->>>>>>> 83ba328a
   ): void {
     this.engine.sendAsync.apply(this.engine, [payload, callback]);
   }
