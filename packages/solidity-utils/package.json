{
  "name": "@truffle/solidity-utils",
<<<<<<< HEAD
  "version": "1.3.2-tezos.0",
=======
  "version": "1.3.2",
>>>>>>> 7e6e741f
  "description": "Utilities for Solidity contracts",
  "main": "index.js",
  "scripts": {},
  "repository": "https://github.com/trufflesuite/truffle/tree/master/packages/solidity-utils",
  "keywords": [
    "ethereum",
    "truffle",
    "solidity",
    "contracts"
  ],
  "author": "Tim Coulter <tim@trufflesuite.com>",
  "license": "MIT",
  "bugs": {
    "url": "https://github.com/trufflesuite/truffle/issues"
  },
  "homepage": "https://github.com/trufflesuite/truffle/tree/master/packages/solidity-utils#readme",
  "publishConfig": {
    "access": "public"
  },
  "dependencies": {
    "@truffle/code-utils": "^1.2.14",
<<<<<<< HEAD
    "@truffle/codec": "^0.4.5-tezos.0",
=======
    "@truffle/codec": "^0.5.0",
>>>>>>> 7e6e741f
    "debug": "^4.1.1",
    "json-pointer": "^0.6.0",
    "node-interval-tree": "^1.3.3"
  }
}<|MERGE_RESOLUTION|>--- conflicted
+++ resolved
@@ -1,10 +1,6 @@
 {
   "name": "@truffle/solidity-utils",
-<<<<<<< HEAD
   "version": "1.3.2-tezos.0",
-=======
-  "version": "1.3.2",
->>>>>>> 7e6e741f
   "description": "Utilities for Solidity contracts",
   "main": "index.js",
   "scripts": {},
@@ -26,11 +22,7 @@
   },
   "dependencies": {
     "@truffle/code-utils": "^1.2.14",
-<<<<<<< HEAD
-    "@truffle/codec": "^0.4.5-tezos.0",
-=======
     "@truffle/codec": "^0.5.0",
->>>>>>> 7e6e741f
     "debug": "^4.1.1",
     "json-pointer": "^0.6.0",
     "node-interval-tree": "^1.3.3"
