--- conflicted
+++ resolved
@@ -14,11 +14,7 @@
     "spec": "./spec"
   },
   "scripts": {
-<<<<<<< HEAD
-    "build":  "bash ./scripts/generate-declarations",
-=======
     "build": "sh ./scripts/generate-declarations",
->>>>>>> d177a6c0
     "prepare": "yarn run build",
     "test": "mocha"
   },
