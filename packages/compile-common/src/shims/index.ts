--- conflicted
+++ resolved
@@ -1,6 +1,2 @@
-<<<<<<< HEAD
-export * as newToLegacy from "./newToLegacy";
-export * as legacyToNew from "./legacyToNew";
-=======
-export * as NewToLegacy from "./NewToLegacy";
->>>>>>> e9ac13fb
+export * as LegacyToNew from "./LegacyToNew";
+export * as NewToLegacy from "./NewToLegacy";