{
  "name": "@truffle/compile-common",
  "version": "0.7.13",
  "description": "Common compiler integration support infrastructure for Truffle",
  "main": "dist/src/index.js",
  "types": "dist/src/index.d.ts",
  "repository": {
    "type": "git",
    "url": "https://github.com/trufflesuite/truffle.git",
    "directory": "packages/compile-common"
  },
  "license": "MIT",
  "scripts": {
    "build": "tsc",
    "prepare": "yarn build",
    "test": "mocha -r ts-node/register test/*.ts",
    "watch": "tsc -w"
  },
  "devDependencies": {
    "@truffle/config": "^1.3.1",
    "@truffle/contract-schema": "^3.4.2",
    "@types/fs-extra": "^8.1.0",
    "@types/mocha": "^5.2.7",
<<<<<<< HEAD
    "@types/node": "12.12.21",
=======
    "mocha": "8.0.1",
    "ts-node": "^9.0.0",
>>>>>>> 4a67c2ba
    "typescript": "^4.1.4"
  },
  "dependencies": {
    "@truffle/contract-sources": "^0.1.12",
    "@truffle/error": "^0.0.14",
    "@truffle/expect": "^0.0.17",
    "colors": "^1.4.0",
    "debug": "^4.3.1",
<<<<<<< HEAD
    "mocha": "8.0.1",
    "ts-node": "^9.0.0"
=======
    "fs-extra": "^9.1.0"
>>>>>>> 4a67c2ba
  },
  "gitHead": "6b84be7849142588ef2e3224d8a9d7c2ceeb6e4a"
}<|MERGE_RESOLUTION|>--- conflicted
+++ resolved
@@ -21,12 +21,9 @@
     "@truffle/contract-schema": "^3.4.2",
     "@types/fs-extra": "^8.1.0",
     "@types/mocha": "^5.2.7",
-<<<<<<< HEAD
     "@types/node": "12.12.21",
-=======
     "mocha": "8.0.1",
     "ts-node": "^9.0.0",
->>>>>>> 4a67c2ba
     "typescript": "^4.1.4"
   },
   "dependencies": {
@@ -34,13 +31,7 @@
     "@truffle/error": "^0.0.14",
     "@truffle/expect": "^0.0.17",
     "colors": "^1.4.0",
-    "debug": "^4.3.1",
-<<<<<<< HEAD
-    "mocha": "8.0.1",
-    "ts-node": "^9.0.0"
-=======
-    "fs-extra": "^9.1.0"
->>>>>>> 4a67c2ba
+    "debug": "^4.3.1"
   },
   "gitHead": "6b84be7849142588ef2e3224d8a9d7c2ceeb6e4a"
 }