--- conflicted
+++ resolved
@@ -8,25 +8,15 @@
   "bugs": {
     "url": "https://github.com/trufflesuite/truffle/issues"
   },
-<<<<<<< HEAD
   "version": "2.0.25-alphaTez.0",
-=======
-  "version": "2.0.25",
->>>>>>> dccdaa1c
   "main": "require.js",
   "scripts": {
     "test": "mocha"
   },
   "dependencies": {
-<<<<<<< HEAD
-    "@truffle/config": "^1.2.3-alphaTez.0",
+    "@truffle/config": "^1.2.3",
     "@truffle/expect": "^0.0.14-alphaTez.0",
     "@truffle/interface-adapter": "^0.3.1-alphaTez.0",
-=======
-    "@truffle/config": "^1.2.3",
-    "@truffle/expect": "^0.0.12",
-    "@truffle/interface-adapter": "^0.3.0",
->>>>>>> dccdaa1c
     "original-require": "1.0.1",
     "web3": "1.2.1"
   },
