--- conflicted
+++ resolved
@@ -8,25 +8,15 @@
   "bugs": {
     "url": "https://github.com/trufflesuite/truffle/issues"
   },
-<<<<<<< HEAD
-  "version": "2.0.27-next.1",
-=======
   "version": "2.0.27",
->>>>>>> aba80c7b
   "main": "require.js",
   "scripts": {
     "test": "mocha"
   },
   "dependencies": {
-<<<<<<< HEAD
-    "@truffle/config": "^1.2.5-next.1",
+    "@truffle/config": "^1.2.5",
     "@truffle/expect": "^0.0.13-next.1",
-    "@truffle/interface-adapter": "^0.3.2-next.1",
-=======
-    "@truffle/config": "^1.2.5",
-    "@truffle/expect": "^0.0.12",
     "@truffle/interface-adapter": "^0.3.2",
->>>>>>> aba80c7b
     "original-require": "1.0.1",
     "web3": "1.2.2"
   },
