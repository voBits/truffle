--- conflicted
+++ resolved
@@ -2,56 +2,82 @@
 import path from "path";
 import gql from "graphql-tag";
 import { TruffleDB } from "truffle-db";
-<<<<<<< HEAD
 import * as Contracts from "@truffle/workflow-compile/new";
+import Ganache from "ganache-core";
+import tmp from "tmp";
 
 jest.mock("@truffle/workflow-compile/new", () => ({
-=======
-import Ganache from "ganache-core";
-import tmp from "tmp";
-import * as Contracts from "@truffle/workflow-compile";
-
-
-jest.mock("@truffle/workflow-compile", () => ({
->>>>>>> 314ea59b
- compile: function(config, callback) {
-   const magicSquare= require(path.join(__dirname,"..", "artifacts", "test", "sources", "MagicSquare.json"));
-   const migrations = require(path.join(__dirname, "..", "artifacts", "test", "sources", "Migrations.json"));
-   const squareLib = require(path.join(__dirname, "..", "artifacts", "test", "sources", "SquareLib.json"));
-   const vyperStorage = require(path.join(__dirname, "..", "artifacts", "test", "sources", "VyperStorage.json"));
-   const returnValue =
-    {
+  compile: function(config, callback) {
+    const magicSquare = require(path.join(
+      __dirname,
+      "..",
+      "artifacts",
+      "test",
+      "sources",
+      "MagicSquare.json"
+    ));
+    const migrations = require(path.join(
+      __dirname,
+      "..",
+      "artifacts",
+      "test",
+      "sources",
+      "Migrations.json"
+    ));
+    const squareLib = require(path.join(
+      __dirname,
+      "..",
+      "artifacts",
+      "test",
+      "sources",
+      "SquareLib.json"
+    ));
+    const vyperStorage = require(path.join(
+      __dirname,
+      "..",
+      "artifacts",
+      "test",
+      "sources",
+      "VyperStorage.json"
+    ));
+    const returnValue = {
       compilations: {
         solc: {
-          sourceIndexes:
-          [
-          "/Users/fainashalts/solidity-magic-square/contracts/MagicSquare.sol",
-          "/Users/fainashalts/solidity-magic-square/contracts/Migrations.sol",
-          "/Users/fainashalts/solidity-magic-square/contracts/SquareLib.sol"
+          sourceIndexes: [
+            "/Users/fainashalts/solidity-magic-square/contracts/MagicSquare.sol",
+            "/Users/fainashalts/solidity-magic-square/contracts/Migrations.sol",
+            "/Users/fainashalts/solidity-magic-square/contracts/SquareLib.sol"
           ],
-          contracts:
-          [{
-            "contract_name": "MagicSquare",
-            ...magicSquare
-          },
-          {
-            "contract_name": "Migrations",
-            ...migrations
-          },
-          {
-            "contract_name": "SquareLib",
-            ...squareLib
-          },
-          {
-            "contract_name": "VyperStorage",
-            ...vyperStorage
-          },
+          contracts: [
+            {
+              contractName: "MagicSquare",
+              ...magicSquare
+            },
+            {
+              contractName: "Migrations",
+              ...migrations
+            },
+            {
+              contractName: "SquareLib",
+              ...squareLib
+            }
+          ]
+        },
+        vyper: {
+          sourceIndexes: [
+            "/Users/fainashalts/solidity-magic-square/contracts/VyperStorage.sol"
+          ],
+          contracts: [
+            {
+              contractName: "VyperStorage",
+              ...vyperStorage
+            }
           ]
         }
       }
-    }
-   return returnValue;
- }
+    };
+    return returnValue;
+  }
 }));
 
 const fixturesDirectory = path.join(__dirname, "..", "artifacts", "test");
@@ -60,16 +86,26 @@
 tmp.setGracefulCleanup();
 // minimal config
 const config = {
-  contracts_build_directory: path.join(fixturesDirectory, "sources"),
+  contracts_build_directory: path.join(
+    fixturesDirectory,
+    "compilationSources",
+    "build",
+    "contracts"
+  ),
   contracts_directory: path.join(fixturesDirectory, "compilationSources"),
-  artifacts_directory: path.join(fixturesDirectory, "compilationSources", "build", "contracts"),
+  artifacts_directory: path.join(
+    fixturesDirectory,
+    "compilationSources",
+    "build",
+    "contracts"
+  ),
   working_directory: tempDir.name,
   all: true
 };
 
 const db = new TruffleDB(config);
 
-const Load = gql `
+const Load = gql`
   mutation LoadArtifacts {
     loaders {
       artifactsLoad {
@@ -77,7 +113,7 @@
       }
     }
   }
-`
+`;
 
 afterAll(() => {
   tempDir.removeCallback();
@@ -87,9 +123,7 @@
   const {
     data: {
       loaders: {
-        artifactsLoad: {
-          success
-        }
+        artifactsLoad: { success }
       }
     }
   } = await db.query(Load);
