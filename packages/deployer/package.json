{
  "name": "@truffle/deployer",
  "description": "Light deployment module for easily deploying Ethereum contracts",
  "license": "MIT",
  "author": "Tim Coulter <tim@trufflesuite.com>",
  "homepage": "https://github.com/trufflesuite/truffle/tree/master/packages/deployer#readme",
  "repository": "https://github.com/trufflesuite/truffle/tree/master/packages/deployer",
  "bugs": {
    "url": "https://github.com/trufflesuite/truffle/issues"
  },
<<<<<<< HEAD
  "version": "3.1.6-alphaTez.3",
=======
  "version": "3.1.5",
>>>>>>> 7c19713c
  "main": "index.js",
  "scripts": {
    "test": "mocha --no-warnings --timeout 10000 --exit"
  },
  "dependencies": {
    "@ensdomains/ens": "^0.3.11",
    "@ensdomains/resolver": "0.1.12",
<<<<<<< HEAD
    "@truffle/contract": "^4.2.2-alphaTez.3",
    "@truffle/expect": "^0.0.19-alphaTez.3",
=======
    "@truffle/contract": "^4.1.5",
    "@truffle/expect": "^0.0.13",
>>>>>>> 7c19713c
    "emittery": "^0.4.0",
    "eth-ens-namehash": "^2.0.8",
    "ethereum-ens": "^0.7.7",
    "web3-utils": "1.2.2"
  },
  "devDependencies": {
<<<<<<< HEAD
    "@truffle/reporters": "^1.0.18-alphaTez.1",
    "@truffle/workflow-compile": "^2.1.19-alphaTez.3",
    "ganache-core": "2.8.0",
=======
    "@truffle/reporters": "^1.0.18",
    "@truffle/workflow-compile": "^2.1.18",
    "ganache-core": "2.9.2",
>>>>>>> 7c19713c
    "mocha": "5.2.0",
    "sinon": "^7.3.2",
    "web3": "1.2.1"
  },
  "keywords": [
    "contracts",
    "deployment",
    "ethereum",
    "solidity",
    "truffle"
  ],
  "publishConfig": {
    "access": "public"
  }
}<|MERGE_RESOLUTION|>--- conflicted
+++ resolved
@@ -8,11 +8,7 @@
   "bugs": {
     "url": "https://github.com/trufflesuite/truffle/issues"
   },
-<<<<<<< HEAD
-  "version": "3.1.6-alphaTez.3",
-=======
   "version": "3.1.5",
->>>>>>> 7c19713c
   "main": "index.js",
   "scripts": {
     "test": "mocha --no-warnings --timeout 10000 --exit"
@@ -20,28 +16,17 @@
   "dependencies": {
     "@ensdomains/ens": "^0.3.11",
     "@ensdomains/resolver": "0.1.12",
-<<<<<<< HEAD
-    "@truffle/contract": "^4.2.2-alphaTez.3",
-    "@truffle/expect": "^0.0.19-alphaTez.3",
-=======
     "@truffle/contract": "^4.1.5",
     "@truffle/expect": "^0.0.13",
->>>>>>> 7c19713c
     "emittery": "^0.4.0",
     "eth-ens-namehash": "^2.0.8",
     "ethereum-ens": "^0.7.7",
     "web3-utils": "1.2.2"
   },
   "devDependencies": {
-<<<<<<< HEAD
-    "@truffle/reporters": "^1.0.18-alphaTez.1",
-    "@truffle/workflow-compile": "^2.1.19-alphaTez.3",
-    "ganache-core": "2.8.0",
-=======
     "@truffle/reporters": "^1.0.18",
     "@truffle/workflow-compile": "^2.1.18",
     "ganache-core": "2.9.2",
->>>>>>> 7c19713c
     "mocha": "5.2.0",
     "sinon": "^7.3.2",
     "web3": "1.2.1"
