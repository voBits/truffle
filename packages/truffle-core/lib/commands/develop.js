const emoji = require("node-emoji");
const mnemonicInfo = require("truffle-core/lib/mnemonics/mnemonic");
const util = require("util");

const command = {
  command: "develop",
  description: "Open a console with a local development blockchain",
  builder: {
    log: {
      type: "boolean",
      default: false
    }
  },
  help: {
    usage: "truffle develop",
    options: []
  },
  runConsole: async (config, ganacheOptions, done) => {
    const Console = require("../console");
    const Environment = require("../environment");

    const commands = require("./index");
    const excluded = ["console", "develop", "unbox", "init"];

    const available_commands = Object.keys(commands).filter(
      name => !excluded.includes(name)
    );

    const console_commands = available_commands.reduce(
      (acc, name) => Object.assign({}, acc, { [name]: commands[name] }),
      {}
    );

    const environmentDevelop = util.promisify(Environment.develop);
    environmentDevelop(config, ganacheOptions).catch(err => done(err));

    const c = new Console(console_commands, config.with({ noAliases: true }));
    c.start(done);
    c.on("exit", async () => {
      process.exit();
    });
  },
  run: async (options, done) => {
    const Config = require("truffle-config");
    const Develop = require("../develop");

    const config = Config.detect(options);
    const customConfig = config.networks.develop || {};

    const { mnemonic, accounts, privateKeys } = mnemonicInfo.getAccountsInfo(
      customConfig.accounts || 10
    );

    const onMissing = name => "**";

    const warning =
      ":warning:  Important :warning:  : " +
      "This mnemonic was created for you by Truffle. It is not secure.\n" +
      "Ensure you do not use it on production blockchains, or else you risk losing funds.";

    const ipcOptions = {
      log: options.log
    };

<<<<<<< HEAD
    const ganacheOptions = {
      host: customConfig.host || "127.0.0.1",
      port: customConfig.port || 9545,
      network_id: customConfig.network_id || 4447,
      total_accounts: customConfig.accounts || 10,
      default_balance_ether: customConfig.defaultEtherBalance || 100,
      blockTime: customConfig.blockTime || 0,
      mnemonic,
      gasLimit: customConfig.gas || 0x6691b7,
      gasPrice: customConfig.gasPrice || 0x77359400,
=======
    var ganacheOptions = {
      host: "127.0.0.1",
      port: 9545,
      network_id: 5777,
      total_accounts: numAddresses,
      default_balance_ether: defaultEtherBalance,
      blockTime: bTime,
      mnemonic: mnemonic,
      gasLimit: config.gas,
>>>>>>> b2a249bc
      noVMErrorsOnRPCResponse: true
    };

    Develop.connectOrStart(ipcOptions, ganacheOptions, started => {
      const url = `http://${ganacheOptions.host}:${ganacheOptions.port}/`;

      if (started) {
        config.logger.log(`Truffle Develop started at ${url}`);
        config.logger.log();

        config.logger.log(`Accounts:`);
        accounts.forEach((acct, idx) => config.logger.log(`(${idx}) ${acct}`));
        config.logger.log();

        config.logger.log(`Private Keys:`);
        privateKeys.forEach((key, idx) => config.logger.log(`(${idx}) ${key}`));
        config.logger.log();

        config.logger.log(`Mnemonic: ${mnemonic}`);
        config.logger.log();
        config.logger.log(emoji.emojify(warning, onMissing));
        config.logger.log();
      } else {
        config.logger.log(
          `Connected to existing Truffle Develop session at ${url}`
        );
        config.logger.log();
      }

      if (!options.log) {
        command.runConsole(config, ganacheOptions, done);
      }
    });
  }
};

module.exports = command;<|MERGE_RESOLUTION|>--- conflicted
+++ resolved
@@ -62,28 +62,16 @@
       log: options.log
     };
 
-<<<<<<< HEAD
     const ganacheOptions = {
       host: customConfig.host || "127.0.0.1",
       port: customConfig.port || 9545,
-      network_id: customConfig.network_id || 4447,
+      network_id: customConfig.network_id || 5777,
       total_accounts: customConfig.accounts || 10,
       default_balance_ether: customConfig.defaultEtherBalance || 100,
       blockTime: customConfig.blockTime || 0,
       mnemonic,
       gasLimit: customConfig.gas || 0x6691b7,
       gasPrice: customConfig.gasPrice || 0x77359400,
-=======
-    var ganacheOptions = {
-      host: "127.0.0.1",
-      port: 9545,
-      network_id: 5777,
-      total_accounts: numAddresses,
-      default_balance_ether: defaultEtherBalance,
-      blockTime: bTime,
-      mnemonic: mnemonic,
-      gasLimit: config.gas,
->>>>>>> b2a249bc
       noVMErrorsOnRPCResponse: true
     };
 
