--- conflicted
+++ resolved
@@ -64,7 +64,6 @@
         return path.extname(file) === ".json";
       });
 
-<<<<<<< HEAD
       async.map(
         files,
         function(file, finished) {
@@ -81,7 +80,7 @@
           var abis = _.flatMap(contracts, "abi");
 
           abis.map(function(abi) {
-            if (abi.type == "event") {
+            if (abi.type === "event") {
               var signature =
                 abi.name + "(" + _.map(abi.inputs, "type").join(",") + ")";
               self.known_events[self.web3.utils.sha3(signature)] = {
@@ -93,27 +92,6 @@
           callback();
         }
       );
-=======
-      async.map(files, function(file, finished) {
-        fs.readFile(path.join(self.config.contracts_build_directory, file), "utf8", finished);
-      }, function(err, data) {
-        if (err) return callback(err);
-
-        var contracts = data.map(JSON.parse).map(contract);
-        var abis = _.flatMap(contracts, "abi");
-
-        abis.map(function(abi) {
-          if (abi.type === "event") {
-            var signature = abi.name + "(" + _.map(abi.inputs, "type").join(",") + ")";
-            self.known_events[self.web3.utils.sha3(signature)] = {
-              signature: signature,
-              abi_entry: abi
-            };
-          }
-        });
-        callback();
-      });
->>>>>>> bf111961
     });
   };
 
@@ -202,7 +180,6 @@
   }
 
   // There's no API for eth_getLogs?
-<<<<<<< HEAD
   this.rpc(
     "eth_getLogs",
     [
@@ -212,63 +189,28 @@
     ],
     function(err, result) {
       if (err) return callback(err);
-=======
-  this.rpc("eth_getLogs", [{
-    fromBlock: "0x" + this.currentTestStartBlock.toString(16)
-  }], function(err, result) {
-    if (err) return callback(err);
-
-    var logs = result.result;
-
-    if (logs.length === 0) {
-      self.logger.log("    > No events were emitted");
-      return callback();
-    }
-
-    self.logger.log("\n    Events emitted during test:");
-    self.logger.log(  "    ---------------------------");
-    self.logger.log("");
->>>>>>> bf111961
-
+      
       var logs = result.result;
 
-      if (logs.length == 0) {
+      if (logs.length === 0) {
         self.logger.log("    > No events were emitted");
         return callback();
       }
 
-<<<<<<< HEAD
       self.logger.log("\n    Events emitted during test:");
-      self.logger.log("    ---------------------------");
+      self.logger.log(  "    ---------------------------");
       self.logger.log("");
-=======
-      var types = event.abi_entry.inputs.map(function(input) {
-        return input.indexed === true ? null : input.type;
-      }).filter(function(type) {
-        return type != null;
-      });
->>>>>>> bf111961
-
+      
       logs.forEach(function(log) {
         var event = self.known_events[log.topics[0]];
 
-<<<<<<< HEAD
         if (event == null) {
           return;
-=======
-      var line = "    " + event.abi_entry.name + "(";
-      line += event.abi_entry.inputs.map(function(input) {
-        var value;
-        if (input.indexed === true) {
-          value = "<indexed>";
-        } else {
-          value = values[index];
->>>>>>> bf111961
         }
 
         var types = event.abi_entry.inputs
           .map(function(input) {
-            return input.indexed == true ? null : input.type;
+            return input.indexed === true ? null : input.type;
           })
           .filter(function(type) {
             return type != null;
@@ -280,12 +222,12 @@
           log.topics
         );
         var index = 0;
-
+        
         var line = "    " + event.abi_entry.name + "(";
         line += event.abi_entry.inputs
           .map(function(input) {
             var value;
-            if (input.indexed == true) {
+            if (input.indexed === true) {
               value = "<indexed>";
             } else {
               value = values[index];
