--- conflicted
+++ resolved
@@ -3,9 +3,6 @@
 
 import {Fetcher, FetcherConstructor} from "./types";
 import * as Types from "./types";
-<<<<<<< HEAD
-import {networksById, makeFilename, makeTimer, removeLibraries} from "./common";
-=======
 import {
   networksById,
   makeFilename,
@@ -13,7 +10,6 @@
   removeLibraries,
   InvalidNetworkError
 } from "./common";
->>>>>>> 38080ffe
 import request from "request-promise-native";
 
 //this looks awkward but the TS docs actually suggest this :P
