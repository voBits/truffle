import debugModule from "debug";
const debug = debugModule("source-fetcher:sourcify");

import {Fetcher, FetcherConstructor} from "./types";
import * as Types from "./types";
import {networksById, removeLibraries, InvalidNetworkError} from "./common";
import axios, { AxiosResponse } from "axios";

//this looks awkward but the TS docs actually suggest this :P
const SourcifyFetcher: FetcherConstructor = class SourcifyFetcher
  implements Fetcher {
  get fetcherName(): string {
    return "sourcify";
  }
  static get fetcherName(): string {
    return "sourcify";
  }

  static async forNetworkId(
    id: number,
    _options?: Types.FetcherOptions
  ): Promise<SourcifyFetcher> {
    //in the future, we may add protocol and node options,
    //but these don't exist yet
    return new SourcifyFetcher(id);
  }

  private readonly networkId: number;
  private readonly networkName: string; //not really used as a class member atm
  //but may be in the future

  private readonly domain: string = "repo.sourcify.dev";

  constructor(networkId: number) {
    this.networkId = networkId;
    this.networkName = networksById[networkId];
    const supportedNetworks = [
      "mainnet",
      "ropsten",
      "kovan",
      "rinkeby",
      "goerli"
    ];
    if (
      this.networkName === undefined ||
      !supportedNetworks.includes(this.networkName)
    ) {
      throw new InvalidNetworkError(networkId, "sourcify");
    }
  }

  async fetchSourcesForAddress(
    address: string
  ): Promise<Types.SourceInfo | null> {
    const metadata = await this.getMetadata(address);
    debug("metadata: %O", metadata);
    if (!metadata) {
      debug("no metadata");
      return null;
    }
    let sources: Types.SourcesByPath;
    if (metadata.language === "Solidity") {
      sources = Object.assign(
        {},
        ...(await Promise.all(
          Object.entries(metadata.sources).map(
            async ([sourcePath, {content: source}]) => ({
              [sourcePath]:
                source !== undefined
                  ? source //sourcify doesn't support this yet but they're planning it
                  : await this.getSource(address, sourcePath)
            })
          )
        ))
      );
    } else {
      //don't bother attempting to fetch sources if it's Yul
      sources = {};
    }
    return {
      sources,
      options: {
        language: metadata.language,
        version: metadata.compiler.version,
        settings: removeLibraries(metadata.settings),
        specializations: {
          libraries: metadata.settings.libraries
        }
      }
    };
  }

  private async getMetadata(
    address: string
  ): Promise<Types.SolcMetadata | null> {
    try {
      return await this.requestWithRetries<Types.SolcMetadata>({
<<<<<<< HEAD
        url: `https://${this.domain}/contract/${this.networkId}/${address}/metadata.json`,
        method: "get",
        responseType: "json"
      });
    } catch (error) {
      //is this a 404 error? if so just return null
      if (error.response.status === 404) {
=======
        uri: `https://${this.domain}/contracts/full_match/${this.networkId}/${address}/metadata.json`,
        json: true //turns on auto-parsing
      });
    } catch (error) {
      //is this a 404 error? if so just return null
      debug("error: %O", error);
      if (error.statusCode === 404) {
>>>>>>> b34006e3
        return null;
      }
      //otherwise, we've got a problem; rethrow the error
      throw error;
    }
  }

  private async getSource(
    address: string,
    sourcePath: string
  ): Promise<string> {
    return await this.requestWithRetries<string>({
<<<<<<< HEAD
      url: `https://${this.domain}/contract/${this.networkId}/${address}/sources/${sourcePath}`,
      responseType: "text",
      method: "get"
=======
      uri: `https://${this.domain}/contracts/full_match/${this.networkId}/${address}/sources/${sourcePath}`
>>>>>>> b34006e3
    });
  }

  private async requestWithRetries<T>(
    requestObject: any //sorry, trying to import the type properly ran into problems
  ): Promise<T> {
    const allowedAttempts = 2; //for now, we'll just retry once if it fails
    let lastError;
    for (let attempt = 0; attempt < allowedAttempts; attempt++) {
      try {
        const response: AxiosResponse = await axios(requestObject);
        return response.data;
      } catch (error) {
        //check: is this a 404 error? if so give up
        if (error.response.status === 404) {
          throw error;
        }
        //otherwise, just go back to the top of the loop to retry
        lastError = error;
      }
    }
    //if we've made it this far with no successful response, just
    //throw the last error
    throw lastError;
  }
};

export default SourcifyFetcher;<|MERGE_RESOLUTION|>--- conflicted
+++ resolved
@@ -95,23 +95,14 @@
   ): Promise<Types.SolcMetadata | null> {
     try {
       return await this.requestWithRetries<Types.SolcMetadata>({
-<<<<<<< HEAD
-        url: `https://${this.domain}/contract/${this.networkId}/${address}/metadata.json`,
+        url: `https://${this.domain}/contracts/full_match/${this.networkId}/${address}/metadata.json`,
         method: "get",
         responseType: "json"
       });
     } catch (error) {
       //is this a 404 error? if so just return null
+      debug("error: %O", error);
       if (error.response.status === 404) {
-=======
-        uri: `https://${this.domain}/contracts/full_match/${this.networkId}/${address}/metadata.json`,
-        json: true //turns on auto-parsing
-      });
-    } catch (error) {
-      //is this a 404 error? if so just return null
-      debug("error: %O", error);
-      if (error.statusCode === 404) {
->>>>>>> b34006e3
         return null;
       }
       //otherwise, we've got a problem; rethrow the error
@@ -124,13 +115,9 @@
     sourcePath: string
   ): Promise<string> {
     return await this.requestWithRetries<string>({
-<<<<<<< HEAD
-      url: `https://${this.domain}/contract/${this.networkId}/${address}/sources/${sourcePath}`,
+      url: `https://${this.domain}/contracts/full_match/${this.networkId}/${address}/sources/${sourcePath}`,
       responseType: "text",
       method: "get"
-=======
-      uri: `https://${this.domain}/contracts/full_match/${this.networkId}/${address}/sources/${sourcePath}`
->>>>>>> b34006e3
     });
   }
 
