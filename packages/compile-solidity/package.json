--- conflicted
+++ resolved
@@ -1,24 +1,14 @@
 {
   "name": "@truffle/compile-solidity",
   "description": "Compiler helper and artifact manager for Solidity files",
-<<<<<<< HEAD
-  "version": "4.2.9-alphaTez.0",
+  "version": "4.2.9",
   "main": "index.js",
   "dependencies": {
     "@truffle/compile-common": "^0.2.0",
-    "@truffle/config": "^1.2.3-alphaTez.0",
+    "@truffle/config": "^1.2.3",
     "@truffle/contract-sources": "^0.2.1-alphaTez.0",
     "@truffle/error": "^0.0.10-alphaTez.0",
     "@truffle/expect": "^0.0.14-alphaTez.0",
-=======
-  "version": "4.2.9",
-  "main": "index.js",
-  "dependencies": {
-    "@truffle/config": "^1.2.3",
-    "@truffle/contract-sources": "^0.1.6",
-    "@truffle/error": "^0.0.7",
-    "@truffle/expect": "^0.0.12",
->>>>>>> dccdaa1c
     "colors": "^1.1.2",
     "debug": "^4.1.0",
     "ora": "^3.0.0",
@@ -30,11 +20,7 @@
     "solc": "^0.5.0"
   },
   "devDependencies": {
-<<<<<<< HEAD
     "@truffle/resolver": "^5.1.1-alphaTez.0",
-=======
-    "@truffle/resolver": "^5.0.18",
->>>>>>> dccdaa1c
     "babel-core": "^6.26.0",
     "babel-polyfill": "^6.26.0",
     "babel-preset-env": "^1.6.1",
