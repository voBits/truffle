--- conflicted
+++ resolved
@@ -4,12 +4,8 @@
   "version": "4.2.19",
   "main": "index.js",
   "dependencies": {
-<<<<<<< HEAD
     "@truffle/compile-common": "^0.2.6-alphaTez.3",
-    "@truffle/config": "^1.2.12",
-=======
     "@truffle/config": "^1.2.13",
->>>>>>> 1bc5b042
     "@truffle/contract-sources": "^0.1.7",
     "@truffle/error": "^0.0.8",
     "@truffle/expect": "^0.0.13",
