import { StorageLength } from "./storage";
import * as Pointer from "./pointer";
import { AstDefinition } from "truffle-decode-utils";

//holds a collection of storage allocations for structs and contracts, indexed
//by the ID of the struct or contract
export interface StorageAllocations {
  [id: number]: StorageAllocation
}

//an individual storage allocation for (the members of) a struct or (the state
//variables of) a contract
export interface StorageAllocation {
  definition: AstDefinition;
  size?: StorageLength; //only used for structs
  members: StorageMemberAllocation[];
}

//an individual storage reference for a member of a struct or a state variable
//of a contract
export interface StorageMemberAllocation {
  definition: AstDefinition;
  pointer: Pointer.StoragePointer | Pointer.ConstantDefinitionPointer;
}

//abi types below work similar to storage types above; note these are only
//used for structs so there's no need to account for contracts or constants
//also, we now also keep track of which structs are dynamic
//also, we allow an abi allocation to be null to indicate a type not allowed
//in the abi

export interface AbiAllocations {
  [id: number]: AbiAllocation | null
}

export interface AbiAllocation {
  definition: AstDefinition;
  length: number; //measured in bytes
  dynamic: boolean;
<<<<<<< HEAD
  members: AbiMemberAllocations;
}

export interface AbiMemberAllocations {
  [id: number]: AbiMemberAllocation
=======
  members: CalldataMemberAllocation[];
>>>>>>> bd015ef1
}

export interface AbiMemberAllocation {
  definition: AstDefinition;
  pointer: Pointer.GenericAbiPointer;
}

<<<<<<< HEAD
//memory works the same as abi except we don't bother keeping track of size
//(it's always 1 word) or dynamicity (meaningless in memory)
=======
//and finally, memory; works the same as calldata, except we don't bother keeping
//track of size (it's always 1 word) or dynamicity (meaningless in memory)
//Also, we allow pointers to be null to indicate that they're omitted
>>>>>>> bd015ef1

export interface MemoryAllocations {
  [id: number]: MemoryAllocation
}

export interface MemoryAllocation {
  definition: AstDefinition;
  members: MemoryMemberAllocation[];
}

export interface MemoryMemberAllocation {
  definition: AstDefinition;
<<<<<<< HEAD
  pointer: Pointer.MemoryPointer;
}

//next we have calldata, used for the input to an external function;
//because this doesn't go inside something else we don't bother keeping
//track of length or dynamicity.  There's also no need for null allocation.
//So basically this works like memory, except that we *do* store an offset
//indicating the overall start position.
//Also, we index by contract ID and then selector rather than by function ID
//(and have a special one for the constructor)
//also, arguments are in an array by position, rather than being given by
//node ID

export interface CalldataAllocations {
  [contractId: number]: CalldataContractAllocation
}

export interface CalldataContractAllocations {
  constructorAllocation: CalldataAllocation;
  functionAllocations: {
    [selector: string]: CalldataAllocation;
  };
}

export interface CalldataAllocation {
  definition?: AstDefinition; //may be omitted for implicit constructor
  offset: number; //measured in bytes
  arguments: CalldataArgumentAllocation[];
}

export interface CalldataArgumentAllocation {
  definition: AstDefinition;
  pointer: Pointer.CalldataPointer;
}

//finally we have events.  these work like calldata, except that there's no
//need for an offset, the ultimate pointer can be either an event data pointer
//or an event topic pointer, and, they're given *only* by selector -- not by
//contract ID!  Instead the contract ID is included in the allocation

export interface EventAllocations {
  [selector: string]: EventAllocations
}

export interface EventAllocation {
  definition: AstDefinition;
  contractId: number;
  arguments: EventArgumentAllocation[];
}

export interface EventArgumentAllocation {
  definition: AstDefinition;
  pointer: Pointer.EventDataPointer | Pointer.EventTopicPointer;
=======
  pointer: MemoryPointer | null;
>>>>>>> bd015ef1
}<|MERGE_RESOLUTION|>--- conflicted
+++ resolved
@@ -37,15 +37,7 @@
   definition: AstDefinition;
   length: number; //measured in bytes
   dynamic: boolean;
-<<<<<<< HEAD
-  members: AbiMemberAllocations;
-}
-
-export interface AbiMemberAllocations {
-  [id: number]: AbiMemberAllocation
-=======
-  members: CalldataMemberAllocation[];
->>>>>>> bd015ef1
+  members: AbiMemberAllocation[];
 }
 
 export interface AbiMemberAllocation {
@@ -53,14 +45,9 @@
   pointer: Pointer.GenericAbiPointer;
 }
 
-<<<<<<< HEAD
 //memory works the same as abi except we don't bother keeping track of size
 //(it's always 1 word) or dynamicity (meaningless in memory)
-=======
-//and finally, memory; works the same as calldata, except we don't bother keeping
-//track of size (it's always 1 word) or dynamicity (meaningless in memory)
 //Also, we allow pointers to be null to indicate that they're omitted
->>>>>>> bd015ef1
 
 export interface MemoryAllocations {
   [id: number]: MemoryAllocation
@@ -73,8 +60,7 @@
 
 export interface MemoryMemberAllocation {
   definition: AstDefinition;
-<<<<<<< HEAD
-  pointer: Pointer.MemoryPointer;
+  pointer: Pointer.MemoryPointer | null;
 }
 
 //next we have calldata, used for the input to an external function;
@@ -127,7 +113,4 @@
 export interface EventArgumentAllocation {
   definition: AstDefinition;
   pointer: Pointer.EventDataPointer | Pointer.EventTopicPointer;
-=======
-  pointer: MemoryPointer | null;
->>>>>>> bd015ef1
 }