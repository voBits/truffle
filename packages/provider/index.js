--- conflicted
+++ resolved
@@ -34,8 +34,8 @@
   },
 
   testConnection: function(options) {
+    let networkCheckTimeout, networkType;
     const { networks, network } = options;
-    let networkCheckTimeout, networkType;
     if (networks[network]) {
       networkCheckTimeout =
         networks[network].networkCheckTimeout || DEFAULT_NETWORK_CHECK_TIMEOUT;
@@ -44,11 +44,6 @@
       networkCheckTimeout = DEFAULT_NETWORK_CHECK_TIMEOUT;
     }
     const provider = this.getProvider(options);
-<<<<<<< HEAD
-=======
-    const interfaceAdapter = new InterfaceAdapter();
-    const interfaceAdapter = new InterfaceAdapter({ provider, networkType });
->>>>>>> 433cbb8b
     const web3 = new Web3Shim({ provider, networkType });
     const interfaceAdapter = new InterfaceAdapter({ provider, networkType });
     return new Promise((resolve, reject) => {
