{
  "name": "@truffle/provider",
  "description": "Beefed up provider module for Truffle",
  "license": "MIT",
  "author": "Tim Coulter <tim@trufflesuite.com>",
  "homepage": "https://github.com/trufflesuite/truffle/tree/master/packages/provider#readme",
  "repository": "https://github.com/trufflesuite/truffle/tree/master/packages/provider",
  "bugs": {
    "url": "https://github.com/trufflesuite/truffle/issues"
  },
  "version": "0.2.2",
  "main": "index.js",
  "scripts": {
    "test": "mocha"
  },
  "types": "./typings/index.d.ts",
  "dependencies": {
<<<<<<< HEAD
    "@truffle/error": "^0.0.10-alphaTez.0",
    "@truffle/interface-adapter": "^0.3.2",
    "web3": "1.2.2"
  },
  "devDependencies": {
    "@truffle/interface-adapter": "^0.3.0",
    "ganache-core": "2.7.0",
=======
    "@truffle/error": "^0.0.8",
    "@truffle/interface-adapter": "^0.3.3",
    "web3": "1.2.2"
  },
  "devDependencies": {
    "ganache-core": "2.8.0",
>>>>>>> a962a994
    "mocha": "5.2.0",
    "web3-providers-http": "1.2.2",
    "web3-providers-ipc": "1.2.2",
    "web3-providers-ws": "1.2.2"
  },
  "keywords": [
    "ethereum",
    "http",
    "provider",
    "truffle"
  ],
  "publishConfig": {
    "access": "public"
  }
}<|MERGE_RESOLUTION|>--- conflicted
+++ resolved
@@ -15,22 +15,12 @@
   },
   "types": "./typings/index.d.ts",
   "dependencies": {
-<<<<<<< HEAD
     "@truffle/error": "^0.0.10-alphaTez.0",
-    "@truffle/interface-adapter": "^0.3.2",
-    "web3": "1.2.2"
-  },
-  "devDependencies": {
-    "@truffle/interface-adapter": "^0.3.0",
-    "ganache-core": "2.7.0",
-=======
-    "@truffle/error": "^0.0.8",
     "@truffle/interface-adapter": "^0.3.3",
     "web3": "1.2.2"
   },
   "devDependencies": {
     "ganache-core": "2.8.0",
->>>>>>> a962a994
     "mocha": "5.2.0",
     "web3-providers-http": "1.2.2",
     "web3-providers-ipc": "1.2.2",
