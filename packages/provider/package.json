{
  "name": "@truffle/provider",
  "description": "Beefed up provider module for Truffle",
  "license": "MIT",
  "author": "Tim Coulter <tim@trufflesuite.com>",
  "homepage": "https://github.com/trufflesuite/truffle/tree/master/packages/provider#readme",
  "repository": "https://github.com/trufflesuite/truffle/tree/master/packages/provider",
  "bugs": {
    "url": "https://github.com/trufflesuite/truffle/issues"
  },
  "version": "0.2.4-alphaTez.0",
  "main": "index.js",
  "scripts": {
    "test": "mocha"
  },
  "types": "./typings/index.d.ts",
  "dependencies": {
<<<<<<< HEAD
    "@truffle/error": "^0.0.11-alphaTez.0",
    "@truffle/interface-adapter": "^0.4.1-alphaTez.0",
    "web3": "1.2.2"
=======
    "@truffle/error": "^0.0.8",
    "@truffle/interface-adapter": "^0.4.0",
    "web3": "1.2.1"
>>>>>>> 2a720eeb
  },
  "devDependencies": {
    "ganache-core": "2.8.0",
    "mocha": "5.2.0"
  },
  "keywords": [
    "ethereum",
    "http",
    "provider",
    "truffle"
  ],
  "publishConfig": {
    "access": "public"
  }
}<|MERGE_RESOLUTION|>--- conflicted
+++ resolved
@@ -15,15 +15,9 @@
   },
   "types": "./typings/index.d.ts",
   "dependencies": {
-<<<<<<< HEAD
     "@truffle/error": "^0.0.11-alphaTez.0",
     "@truffle/interface-adapter": "^0.4.1-alphaTez.0",
-    "web3": "1.2.2"
-=======
-    "@truffle/error": "^0.0.8",
-    "@truffle/interface-adapter": "^0.4.0",
     "web3": "1.2.1"
->>>>>>> 2a720eeb
   },
   "devDependencies": {
     "ganache-core": "2.8.0",
