{
  "name": "@truffle/provider",
  "description": "Beefed up provider module for Truffle",
  "license": "MIT",
  "author": "Tim Coulter <tim@trufflesuite.com>",
  "homepage": "https://github.com/trufflesuite/truffle/tree/master/packages/provider#readme",
  "repository": "https://github.com/trufflesuite/truffle/tree/master/packages/provider",
  "bugs": {
    "url": "https://github.com/trufflesuite/truffle/issues"
  },
<<<<<<< HEAD
  "version": "0.1.18-alphaTez.0",
=======
  "version": "0.1.19-alphaTez.0",
>>>>>>> 0bb676b3
  "main": "index.js",
  "scripts": {
    "test": "mocha"
  },
  "dependencies": {
<<<<<<< HEAD
    "@truffle/error": "^0.0.8-alphaTez.0",
    "@truffle/interface-adapter": "^0.2.7-alphaTez.0",
=======
    "@truffle/error": "^0.0.9-alphaTez.0",
    "@truffle/interface-adapter": "^0.3.0-alphaTez.0",
>>>>>>> 0bb676b3
    "web3": "1.2.1"
  },
  "devDependencies": {
    "ganache-core": "2.7.0",
    "mocha": "5.2.0"
  },
  "keywords": [
    "ethereum",
    "http",
    "provider",
    "truffle"
  ],
  "publishConfig": {
    "access": "public"
  }
}<|MERGE_RESOLUTION|>--- conflicted
+++ resolved
@@ -8,23 +8,14 @@
   "bugs": {
     "url": "https://github.com/trufflesuite/truffle/issues"
   },
-<<<<<<< HEAD
-  "version": "0.1.18-alphaTez.0",
-=======
   "version": "0.1.19-alphaTez.0",
->>>>>>> 0bb676b3
   "main": "index.js",
   "scripts": {
     "test": "mocha"
   },
   "dependencies": {
-<<<<<<< HEAD
-    "@truffle/error": "^0.0.8-alphaTez.0",
-    "@truffle/interface-adapter": "^0.2.7-alphaTez.0",
-=======
     "@truffle/error": "^0.0.9-alphaTez.0",
     "@truffle/interface-adapter": "^0.3.0-alphaTez.0",
->>>>>>> 0bb676b3
     "web3": "1.2.1"
   },
   "devDependencies": {
