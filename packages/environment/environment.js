--- conflicted
+++ resolved
@@ -15,12 +15,7 @@
     helpers.setUpConfig(config);
     helpers.validateNetworkConfig(config);
 
-<<<<<<< HEAD
-    const interfaceAdapter = new InterfaceAdapter();
-    const web3 = new Web3Shim({
-=======
     const interfaceAdapter = createInterfaceAdapter({
->>>>>>> ef57c774
       config,
       provider: config.provider,
       networkType: config.networks[config.network].type
@@ -84,16 +79,8 @@
 const helpers = {
   setFromOnConfig: async (config, interfaceAdapter) => {
     if (config.from) return;
-    let accounts;
 
-<<<<<<< HEAD
-    // TODO temp stopgap!
-    if (config.networks[config.network].type === "tezos")
-      accounts = await web3.eth.getAccounts(config);
-    else accounts = await web3.eth.getAccounts();
-=======
     const accounts = await interfaceAdapter.getAccounts();
->>>>>>> ef57c774
     config.networks[config.network].from = accounts[0];
   },
 
