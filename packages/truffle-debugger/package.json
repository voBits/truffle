{
  "name": "truffle-debugger",
  "version": "4.1.0-beta.2",
  "description": "Core functionality for debugging Solidity files built with Truffle",
  "main": "dist/debugger.js",
  "scripts": {
    "docs": "esdoc",
    "prepare": "npm run build",
    "build": "webpack --config webpack/webpack.config.js",
    "start": "node ./webpack/dev-server.js",
    "test": "mocha-webpack --webpack-config webpack/webpack.config-test.js --recursive",
    "test:debug": "NODE_ENV=testing node --inspect ./node_modules/.bin/mocha-webpack --webpack-config webpack/webpack.config-test.js --recursive",
    "test:coverage": "nyc mocha-webpack --webpack-config webpack/webpack.config-test.js --recursive"
  },
  "keywords": [
    "ethereum",
    "truffle",
    "debugger",
    "solidity"
  ],
  "author": "Tim Coulter <tim.coulter@consenseys.net>",
  "license": "MIT",
  "dependencies": {
    "bn.js": "^4.11.8",
    "debug": "^3.1.0",
    "fast-levenshtein": "^2.0.6",
    "json-pointer": "^0.6.0",
    "redux": "^3.7.2",
    "redux-cli-logger": "^2.0.1",
    "redux-saga": "^0.16.0",
    "remote-redux-devtools": "^0.5.12",
    "reselect-tree": "^1.2.0",
<<<<<<< HEAD
    "truffle-code-utils": "^1.1.2-beta.0",
    "truffle-decode-utils": "^1.0.0-beta.5",
    "truffle-decoder": "^1.0.0-beta.10",
    "truffle-expect": "^0.0.4",
    "truffle-solidity-utils": "^1.1.2",
=======
    "truffle-code-utils": "^1.1.2-beta.1",
    "truffle-expect": "^0.0.5-beta.0",
    "truffle-solidity-utils": "^1.2.0-beta.0",
>>>>>>> a4307289
    "web3": "1.0.0-beta.36",
    "web3-eth-abi": "1.0.0-beta.36"
  },
  "devDependencies": {
    "async": "2.6.1",
    "babel-core": "^6.26.0",
    "babel-loader": "^7.1.2",
    "babel-plugin-transform-object-rest-spread": "^6.26.0",
    "babel-plugin-transform-runtime": "^6.23.0",
    "babel-preset-env": "^1.6.1",
    "babel-runtime": "^6.26.0",
    "chai": "^4.1.2",
    "change-case": "^3.0.2",
    "esdoc": "^1.0.4",
    "esdoc-ecmascript-proposal-plugin": "^1.0.0",
    "esdoc-standard-plugin": "^1.0.0",
    "express": "^4.16.2",
    "faker": "^4.1.0",
    "fs-extra": "6.0.1",
    "ganache-cli": "6.1.8",
    "istanbul-instrumenter-loader": "^3.0.1",
    "mocha": "5.2.0",
    "mocha-webpack": "^1.1.0",
    "node-interval-tree": "^1.3.3",
    "nyc": "^13.0.1",
    "remotedev-server": "^0.2.4",
    "truffle-artifactor": "^4.0.0-beta.2",
    "truffle-box": "^1.0.8-beta.2",
    "truffle-debug-utils": "^1.0.7-beta.1",
    "truffle-migrate": "^3.0.0-beta.2",
    "truffle-resolver": "^5.0.0-beta.2",
    "truffle-workflow-compile": "^2.0.0-beta.2",
    "webpack": "^3.8.1",
    "webpack-dev-middleware": "^2.0.4",
    "webpack-merge": "^4.1.1",
    "webpack-node-externals": "^1.6.0",
    "write-file-webpack-plugin": "^4.2.0"
  },
  "repository": {
    "type": "git",
    "url": "git+https://github.com/trufflesuite/truffle-debugger.git"
  },
  "bugs": {
    "url": "https://github.com/trufflesuite/truffle-debugger/issues"
  },
  "homepage": "https://github.com/trufflesuite/truffle-debugger#readme",
  "publishConfig": {
    "access": "public"
  },
  "gitHead": "f9f25a2d491394ac3df1bab56f9c743d871a1059"
}<|MERGE_RESOLUTION|>--- conflicted
+++ resolved
@@ -30,17 +30,11 @@
     "redux-saga": "^0.16.0",
     "remote-redux-devtools": "^0.5.12",
     "reselect-tree": "^1.2.0",
-<<<<<<< HEAD
-    "truffle-code-utils": "^1.1.2-beta.0",
+    "truffle-code-utils": "^1.1.2-beta.1",
     "truffle-decode-utils": "^1.0.0-beta.5",
     "truffle-decoder": "^1.0.0-beta.10",
-    "truffle-expect": "^0.0.4",
-    "truffle-solidity-utils": "^1.1.2",
-=======
-    "truffle-code-utils": "^1.1.2-beta.1",
     "truffle-expect": "^0.0.5-beta.0",
     "truffle-solidity-utils": "^1.2.0-beta.0",
->>>>>>> a4307289
     "web3": "1.0.0-beta.36",
     "web3-eth-abi": "1.0.0-beta.36"
   },
