--- conflicted
+++ resolved
@@ -30,20 +30,12 @@
     "remote-redux-devtools": "^0.5.12",
     "reselect-tree": "^1.3.1",
     "truffle-code-utils": "^1.2.4",
-<<<<<<< HEAD
-    "truffle-decode-utils": "^1.0.14",
-    "truffle-codec": "^3.0.3",
-    "truffle-expect": "^0.0.9",
-    "truffle-solidity-utils": "^1.2.3",
-    "web3": "1.0.0-beta.37"
-=======
-    "truffle-decode-utils": "^1.0.15",
-    "truffle-decoder-core": "^3.0.7",
+    "truffle-codec-utils": "^1.0.15",
+    "truffle-codec": "^3.0.7",
     "truffle-expect": "^0.0.9",
     "truffle-solidity-utils": "^1.2.3",
     "web3": "^1.2.0",
     "web3-eth-abi": "^1.2.0"
->>>>>>> eea23e1a
   },
   "devDependencies": {
     "async": "2.6.1",
