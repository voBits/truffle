--- conflicted
+++ resolved
@@ -103,14 +103,9 @@
     let session = bugger.connect();
 
     // at `second();`
-<<<<<<< HEAD
     let source = session.view(solidity.current.source);
-    let breakpoint = { sourceId: source.id, line: 16 };
-=======
-    let source = await session.view(solidity.current.source);
     let breakLine = lineOf("BREAK", source.source);
     let breakpoint = { sourceId: source.id, line: breakLine };
->>>>>>> 91d8cb42
 
     await session.addBreakpoint(breakpoint);
 
@@ -118,13 +113,8 @@
       await session.continueUntilBreakpoint();
 
       if (!session.view(trace.finished)) {
-<<<<<<< HEAD
         let range = session.view(solidity.current.sourceRange);
-        assert.equal(range.lines.start.line, 16);
-=======
-        let range = await session.view(solidity.current.sourceRange);
         assert.equal(range.lines.start.line, breakLine);
->>>>>>> 91d8cb42
       }
     } while (!session.view(trace.finished));
   });
